{
  "name": "frontend",
  "main": "expo-router/entry",
  "version": "1.0.0",
  "scripts": {
    "start:go:android": "expo start --go --android",
    "start": "expo start --clear ",
    "startgo": "EXPO_IOS_SIMULATOR_DEVICE_ID=0198E212-CDFE-4C69-9832-4625D9296986 expo start --go --clear",
    "start-android": "expo start --clear --android",
    "reset-project": "node ./scripts/reset-project.js",
    "android": "expo run:android",
    "ios": "EXPO_IOS_SIMULATOR_DEVICE_ID=0198E212-CDFE-4C69-9832-4625D9296986 expo run:ios",
    "web": "expo start --web",
    "lint": "eslint . --ext .js,.jsx,.ts,.tsx",
    "lint:fix": "eslint . --ext .js,.jsx,.ts,.tsx --fix",
    "format": "prettier --write \"**/*.{js,jsx,ts,tsx,json,md}\"",
    "format:check": "prettier --check \"**/*.{js,jsx,ts,tsx,json,md}\"",
    "type-check": "tsc --noEmit",
    "check-all": "npm run type-check && npm run lint && npm run format:check",
    "fix-all": "npm run type-check && npm run lint:fix && npm run format"
  },
  "dependencies": {
    "@expo/ngrok": "^4.1.3",
    "@expo/vector-icons": "^15.0.2",
    "@radix-ui/react-dialog": "^1.1.15",
    "@react-native-async-storage/async-storage": "^2.2.0",
    "@react-native-community/netinfo": "^11.4.1",
    "@react-navigation/bottom-tabs": "^7.3.10",
    "@react-navigation/elements": "^2.3.8",
    "@react-navigation/native": "^7.1.6",
    "autoprefixer": "^10.4.21",
    "expo": "^54.0.13",
    "expo-audio": "^1.0.13",
    "expo-blur": "~15.0.7",
    "expo-clipboard": "~8.0.7",
    "expo-constants": "~18.0.9",
    "expo-dev-client": "~6.0.15",
    "expo-font": "~14.0.9",
    "expo-haptics": "~15.0.7",
    "expo-image": "~3.0.9",
    "expo-linking": "~8.0.8",
    "expo-router": "~6.0.12",
    "expo-sharing": "^14.0.7",
    "expo-splash-screen": "~31.0.10",
    "expo-sqlite": "^16.0.8",
    "expo-status-bar": "~3.0.8",
    "expo-symbols": "~1.0.7",
    "expo-system-ui": "~6.0.7",
    "expo-web-browser": "~15.0.7",
    "nativewind": "^2.0.11",
    "react": "19.1.0",
    "react-dom": "19.1.0",
    "react-native": "0.81.4",
    "react-native-gesture-handler": "~2.28.0",
<<<<<<< HEAD
    "react-native-purchases": "^9.6.0",
    "react-native-purchases-ui": "^9.6.0",
=======
    "react-native-markdown-display": "^7.0.2",
>>>>>>> a6e89a7b
    "react-native-reanimated": "~4.1.0",
    "react-native-safe-area-context": "~5.6.0",
    "react-native-screens": "~4.16.0",
    "react-native-sse": "^1.2.1",
    "react-native-svg": "15.12.1",
    "react-native-web": "^0.21.0",
    "react-native-webview": "13.15.0"
  },
  "devDependencies": {
    "@babel/core": "^7.25.2",
    "@types/react": "~19.1.10",
    "@typescript-eslint/eslint-plugin": "^8.44.0",
    "@typescript-eslint/parser": "^8.44.0",
    "autoprefixer": "10.4.21",
    "eslint": "^9.25.0",
    "eslint-config-expo": "~10.0.0",
    "eslint-config-prettier": "^10.1.8",
    "eslint-plugin-import": "^2.32.0",
    "eslint-plugin-prettier": "^5.5.4",
    "eslint-plugin-react": "^7.37.5",
    "eslint-plugin-react-hooks": "^5.2.0",
    "eslint-plugin-react-native": "^5.0.0",
    "postcss": "8.4.31",
    "prettier": "^3.6.2",
    "tailwindcss": "3.3.2",
    "typescript": "~5.9.2"
  },
  "overrides": {
    "postcss": "8.4.31",
    "tailwindcss": "3.3.2",
    "autoprefixer": "10.4.21",
    "uuid": "^9.0.0"
  },
  "private": true
}<|MERGE_RESOLUTION|>--- conflicted
+++ resolved
@@ -52,12 +52,9 @@
     "react-dom": "19.1.0",
     "react-native": "0.81.4",
     "react-native-gesture-handler": "~2.28.0",
-<<<<<<< HEAD
+    "react-native-markdown-display": "^7.0.2",
     "react-native-purchases": "^9.6.0",
     "react-native-purchases-ui": "^9.6.0",
-=======
-    "react-native-markdown-display": "^7.0.2",
->>>>>>> a6e89a7b
     "react-native-reanimated": "~4.1.0",
     "react-native-safe-area-context": "~5.6.0",
     "react-native-screens": "~4.16.0",
