--- conflicted
+++ resolved
@@ -29,46 +29,26 @@
 	const [dbReady, setDbReady] = useState(false);
 	const [dbError, setDbError] = useState<string | null>(null);
 
-<<<<<<< HEAD
-  // Initialize database and RevenueCat on app start
-  useEffect(() => {
-    const initApp = async () => {
-      try {
-        // Initialize database
-        await initializeDatabase();
-        setDbReady(true);
-
-        // Initialize RevenueCat
-        await revenuecat.initialize();
-      } catch (error) {
-        // eslint-disable-next-line no-console
-        console.error('App-level initialization failed:', error);
-        setDbError(
-          error instanceof Error ? error.message : 'App initialization failed',
-        );
-      }
-    };
-    initApp();
-  }, []);
-=======
-	// Initialize database on app start
+	// Initialize database and RevenueCat on app start
 	useEffect(() => {
-		const initDb = async () => {
+		const initApp = async () => {
 			try {
+				// Initialize database
 				await initializeDatabase();
 				setDbReady(true);
+
+				// Initialize RevenueCat
+				await revenuecat.initialize();
 			} catch (error) {
-				console.error('App-level database initialization failed:', error);
+				// eslint-disable-next-line no-console
+				console.error('App-level initialization failed:', error);
 				setDbError(
-					error instanceof Error
-						? error.message
-						: 'Database initialization failed',
+					error instanceof Error ? error.message : 'App initialization failed',
 				);
 			}
 		};
-		initDb();
+		initApp();
 	}, []);
->>>>>>> 616bfef3
 
 	if (!loaded) {
 		// Async font loading only occurs in development.
@@ -86,31 +66,18 @@
 		);
 	}
 
-<<<<<<< HEAD
-  return (
-    <ThemeProvider value={colorScheme === 'dark' ? DarkTheme : DefaultTheme}>
-      <PremiumGate>
-        <Stack>
-          <Stack.Screen name='index' options={{ headerShown: false }} />
-          <Stack.Screen name='storage' options={{ headerShown: false }} />
-          <Stack.Screen name='+not-found' />
-        </Stack>
-      </PremiumGate>
-      <DebugMenu />
-      <StatusBar style='auto' />
-    </ThemeProvider>
-  );
-=======
 	return (
 		<ThemeProvider value={colorScheme === 'dark' ? DarkTheme : DefaultTheme}>
-			<Stack>
-				<Stack.Screen name='index' options={{ headerShown: false }} />
-				<Stack.Screen name='storage' options={{ headerShown: false }} />
-				<Stack.Screen name='memory' options={{ headerShown: false }} />
-				<Stack.Screen name='+not-found' />
-			</Stack>
+			<PremiumGate>
+				<Stack>
+					<Stack.Screen name='index' options={{ headerShown: false }} />
+					<Stack.Screen name='storage' options={{ headerShown: false }} />
+					<Stack.Screen name='memory' options={{ headerShown: false }} />
+					<Stack.Screen name='+not-found' />
+				</Stack>
+			</PremiumGate>
+			<DebugMenu />
 			<StatusBar style='auto' />
 		</ThemeProvider>
 	);
->>>>>>> 616bfef3
 }