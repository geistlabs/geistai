--- conflicted
+++ resolved
@@ -15,11 +15,7 @@
 CMD ["--model", "/models/gpt-oss-20b-Q4_K_S.gguf", \
      "--host", "0.0.0.0", \
      "--port", "8080", \
-<<<<<<< HEAD
      "--ctx-size", "36000", \
-=======
-     "--ctx-size", "2048", \
->>>>>>> d0093dcb
      "--threads", "4", \
      "--batch-size", "512", \
      "--ubatch-size", "512", \
