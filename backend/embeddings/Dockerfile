# Multi-stage build for optimized embeddings service
FROM python:3.11-slim AS builder

# Install system dependencies for building
RUN apt-get update && apt-get install -y \
    build-essential \
    curl \
    && rm -rf /var/lib/apt/lists/*

# Set working directory
WORKDIR /app

<<<<<<< HEAD
# Copy entire backend directory for cross-service package access
COPY ../.. /app/backend
WORKDIR /app/backend/embeddings
=======
# Copy requirements first for better caching
COPY requirements.txt .

# Install Python dependencies in a virtual environment
RUN python -m venv /opt/venv
ENV PATH="/opt/venv/bin:$PATH"

# Install dependencies with optimizations
RUN pip install --no-cache-dir --upgrade pip wheel && \
    pip install --no-cache-dir torch --index-url https://download.pytorch.org/whl/cpu && \
    pip install --no-cache-dir -r requirements.txt

# Pre-download default model to avoid runtime download delays
RUN python -c "from sentence_transformers import SentenceTransformer; SentenceTransformer('all-MiniLM-L6-v2', cache_folder='/opt/venv/models')"

# Production stage
FROM python:3.11-slim AS production

# Install minimal runtime dependencies
RUN apt-get update && apt-get install -y \
    curl \
    && rm -rf /var/lib/apt/lists/* \
    && apt-get clean

# Copy virtual environment from builder stage
COPY --from=builder /opt/venv /opt/venv
ENV PATH="/opt/venv/bin:$PATH"

# Set sentence-transformers cache directory
ENV SENTENCE_TRANSFORMERS_HOME="/opt/venv/models"

# Set working directory
WORKDIR /app
>>>>>>> a3dd846a

# Create models directory for caching
RUN mkdir -p /app/models

<<<<<<< HEAD
# Install dependencies (CPU-only PyTorch for smaller image size)
RUN pip install --no-cache-dir fastapi uvicorn sentence-transformers numpy pydantic && \
    pip install --no-cache-dir torch --index-url https://download.pytorch.org/whl/cpu

# Install all backend packages in editable mode for cross-service access
RUN pip install -e /app/backend/router
RUN pip install -e /app/backend/database

# Set environment variables for cross-service package access
ENV PYTHONPATH=/app/backend:/app/backend/router:/app/backend/embeddings:/app/backend/database

=======
>>>>>>> a3dd846a
# Create non-root user
RUN useradd -m -u 1000 embeddings && \
    chown -R embeddings:embeddings /app

# Copy application files
COPY --chown=embeddings:embeddings main.py .
COPY --chown=embeddings:embeddings config.py .

# Switch to non-root user
USER embeddings

# Expose port
EXPOSE 8001

# Health check
HEALTHCHECK --interval=30s --timeout=10s --start-period=5s --retries=3 \
    CMD curl -f http://localhost:8001/health || exit 1

# Start command
CMD ["uvicorn", "main:app", "--host", "0.0.0.0", "--port", "8001"]

# Example usage:
# docker run -d \
#   --name embeddings-server \
#   -p 8001:8001 \
#   alo42/embeddings:latest<|MERGE_RESOLUTION|>--- conflicted
+++ resolved
@@ -10,11 +10,6 @@
 # Set working directory
 WORKDIR /app
 
-<<<<<<< HEAD
-# Copy entire backend directory for cross-service package access
-COPY ../.. /app/backend
-WORKDIR /app/backend/embeddings
-=======
 # Copy requirements first for better caching
 COPY requirements.txt .
 
@@ -48,25 +43,10 @@
 
 # Set working directory
 WORKDIR /app
->>>>>>> a3dd846a
 
 # Create models directory for caching
 RUN mkdir -p /app/models
 
-<<<<<<< HEAD
-# Install dependencies (CPU-only PyTorch for smaller image size)
-RUN pip install --no-cache-dir fastapi uvicorn sentence-transformers numpy pydantic && \
-    pip install --no-cache-dir torch --index-url https://download.pytorch.org/whl/cpu
-
-# Install all backend packages in editable mode for cross-service access
-RUN pip install -e /app/backend/router
-RUN pip install -e /app/backend/database
-
-# Set environment variables for cross-service package access
-ENV PYTHONPATH=/app/backend:/app/backend/router:/app/backend/embeddings:/app/backend/database
-
-=======
->>>>>>> a3dd846a
 # Create non-root user
 RUN useradd -m -u 1000 embeddings && \
     chown -R embeddings:embeddings /app
