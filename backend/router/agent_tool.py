"""
Agent Tool - A configurable sub-agent that can be used as a tool

This allows you to create specialized agents with different:
- System prompts
- Available tools
- Reasoning levels
- Model configurations

Usage:
1. Create an agent instance with your desired configuration
2. Register it as a tool in your main GPT service
3. The LLM can now delegate tasks to specialized agents
"""

from datetime import datetime
import json
import asyncio
from typing import Dict, List, Any, Optional
import httpx
from gpt_service import GptService


class AgentTool:
    """
    A configurable agent that can be used as a tool by the main GPT service

    This creates a sub-agent with its own:
    - System prompt
    - Available tools
    - Reasoning level
    - Model configuration
    """

    def __init__(
        self,
        model_config: Dict[str, Any],
        name: str,
        description: str,
        system_prompt: str,
        available_tools: List[str],
        reasoning_effort: str = "medium",
    ):
        """
        Initialize the agent tool

        Args:
            name: Unique name for this agent
            description: What this agent does (shown to main LLM)
            system_prompt: The system prompt for this agent
            available_tools: List of tool names this agent can use (None = all tools)
            reasoning_effort: "low", "medium", or "high"
            model_config: Override model configuration for this agent
        """
        self.name = name
        self.description = description
        self.system_prompt = system_prompt
        self.available_tools = available_tools or []
        self.reasoning_effort = reasoning_effort
        self.model_config = model_config or {}

        # Create a GPT service instance for this agent
        self.gpt_service = GptService(model_config)

        # Tool registry for this agent (will be populated when initialized)
        self._agent_tool_registry: Dict[str, dict] = {}

    async def initialize(self, main_gpt_service: GptService, config):
        """
        Initialize the agent with tools from the main GPT service

        Args:
            main_gpt_service: The main GPT service to get tools from
            config: Configuration object
        """
        # Copy tools from main service, filtered by available_tools
        if self.available_tools:
            # Only include specified tools
            for tool_name in self.available_tools:
                if tool_name in main_gpt_service._tool_registry:
                    self._agent_tool_registry[tool_name] = main_gpt_service._tool_registry[tool_name]
        else:
            # Include all tools from main service
            self._agent_tool_registry = main_gpt_service._tool_registry.copy()

        # Initialize the agent's GPT service with the filtered tools
        self.gpt_service._tool_registry = self._agent_tool_registry
        self.gpt_service._mcp_client = main_gpt_service._mcp_client


    def get_tool_definition(self) -> dict:
        """
        Get the tool definition for this agent (to register with main GPT service)

        Returns:
            dict: Tool definition in OpenAI function calling format
        """
        return {
            "type": "function",
            "function": {
                "name": self.name,
                "description": self.description,
                "parameters": {
                    "type": "object",
                    "properties": {
                        "task": {
                            "type": "string",
                            "description": "The task or question to give to this agent"
                        },
                        "context": {
                            "type": "string",
                            "description": "Additional context or background information",
                            "default": ""
                        }
                    },
                    "required": ["task"]
                }
            }
        }

    async def execute(self, arguments: dict) -> dict:
        """
        Execute the agent tool

        Args:
            arguments: dict with 'task' and optional 'context'

        Returns:
            dict: Agent's response with 'content' key
        """
        task = arguments.get("task", "")
        context = arguments.get("context", "")

        if not task:
            return {"error": "No task provided"}

        try:
            # Prepare the conversation
            messages = []

            # Add context if provided
            if context:
                messages.append({
                    "role": "user",
                    "content": f"Context: {context}\n\nTask: {task}"
                })
            else:
                messages.append({
                    "role": "user",
                    "content": task
                })

            # Override system prompt
            original_prepare = self.gpt_service.prepare_conversation_messages

            def custom_prepare(messages, reasoning_effort="medium"):
                # Use our custom system prompt instead of the default
                result_messages = []
                has_system = any(msg.get("role") == "system" for msg in messages)

                if not has_system:
                    result_messages.append({"role": "system", "content": self.system_prompt})
                    result_messages.extend(messages)
                else:
                    for msg in messages:
                        if msg.get("role") == "system":
                            # Replace system message with our custom prompt
                            result_messages.append({"role": "system", "content": self.system_prompt})
                        else:
                            result_messages.append(msg)

                return result_messages

            # Temporarily override the prepare method
            self.gpt_service.prepare_conversation_messages = custom_prepare

            # Get response from agent using streaming
            response_chunks = []
            citations = []
            print(f"Messages: {messages}")
            async for chunk, new_citations in self.gpt_service.stream_chat_request(
                messages=messages,
                reasoning_effort=self.reasoning_effort,
                agent_name=self.name,
                permitted_tools=self.available_tools,
            ):
                response_chunks.append(chunk)
<<<<<<< HEAD
                def citation_key(c):
                        return (c.get("url"), c.get("number"))
                existing_keys = set(citation_key(c) for c in citations)
                for nc in new_citations:
                    if citation_key(nc) not in existing_keys:
                           citations.append(nc)
                           existing_keys.add(citation_key(nc))
            
=======

>>>>>>> 1d7a103f
            # Combine all chunks into final response
            response = "".join(response_chunks)

            # Restore original method
            self.gpt_service.prepare_conversation_messages = original_prepare
<<<<<<< HEAD
            
            agent_result = {
=======

            # Handle empty responses (can happen when agent only uses tools with Harmony format)
            # In this case, the agent executed tools but didn't generate visible content
            # This is likely a model issue with Harmony format not producing final content
            if not response or response.strip() == "":
                # Return error to signal the orchestrator should try a different approach
                return {
                    "content": "",
                    "agent": self.name,
                    "status": "empty_response",
                    "error": f"Agent {self.name} completed tool execution but produced no content. This may indicate a Harmony format issue where reasoning_content was generated but no final content channel was used."
                }

            return {
>>>>>>> 1d7a103f
                "content": response,
                "agent": self.name,
                "status": "success",
                "citations": citations
            }
<<<<<<< HEAD
            print(f"Agent Result: {agent_result}")
            return agent_result
            
=======

>>>>>>> 1d7a103f
        except Exception as e:
            return {
                "error": f"Agent execution failed: {str(e)}",
                "agent": self.name,
                "status": "error",
                "citations": []
            }


# ============================================================================
# PREDEFINED AGENTS
# ============================================================================

def create_research_agent(config) -> AgentTool:
    """Create a research-focused agent"""
    return AgentTool(
        config,
        name="research_agent",
        description="Use this tool to research the web using brave search. To be used to search the web, analyze information, and provide detailed research reports.",
        system_prompt=(
<<<<<<< HEAD
            "You are a research specialist. Your role is to:\n"
            "- Conduct thorough research on given topics\n"
            "- Use web search tools to find current information\n"
            "- Analyze and synthesize information from multiple sources\n"
            "- Provide well-structured, factual reports\n"
            "- Always cite your sources when possible\n\n"
            "Be thorough, accurate, and objective in your research."
            "If the info you need is only available at a specific web page use the fetch tool to grep the page"
            "- never use result_filters"
            "- Never use result_filter params.\n"
            "- IMPORTANT TOOL CONTRACT: When you have provided information from a web search or an agent always cite your sources using the text_citation tool like and be sure to include the sources in the text part like [1], [2], etc.\n"
            " -Never use result_filters on the web search or agent results."
=======
            "You are a research specialist.\n\n"
            "RESEARCH WORKFLOW:\n"
            "1. Call brave_web_search to find relevant sources\n"
            "2. Call fetch on 1-3 most relevant URLs to get detailed content\n"
            "3. CRITICAL: After fetching content, ANSWER immediately with your analysis. DO NOT call more tools.\n\n"
            "OUTPUT FORMAT:\n"
            "- Provide thorough, well-structured analysis of the topic\n"
            "- Synthesize information from multiple sources\n"
            "- Always cite sources as [1], [2], etc.\n"
            "- Be accurate, objective, and factual\n\n"
            "RULES:\n"
            "- Never use result_filters\n"
            "- After calling fetch and getting results, your NEXT response must be the final answer\n"
            "- Do not call tools repeatedly - search once, fetch once or twice, then answer\n"
>>>>>>> 1d7a103f
        ),
        available_tools=["brave_web_search", "fetch"],  # Only allow search tools
        reasoning_effort="high"
    )

def create_current_info_agent(config) -> AgentTool:
    """Create a current information agent"""
    current_date = datetime.now().strftime("%Y-%m-%d")
    return AgentTool(
          config,
          name="current_info_agent",
          description="Use this tool to get up-to-date information from the web. Searches for current news, events, and real-time data.",
          system_prompt = (
<<<<<<< HEAD
                 f"You are a current information specialist (today: {current_date}).\n"
                # TOOL POLICY — NO LINK DUMPS
                "- If the user provides a URL, immediately call fetch(url) and extract the requested facts. Do NOT search first.\n"
                "- If no URL, call brave_web_search(query), pick 1–3 reputable results, then call fetch on the best one(s) before answering.\n"
                "- Use brave_summarizer only to summarize fetched HTML or if a site blocks fetch; prefer fetch.\n"
                "- If fetch fails, retry once; then fetch a different result.\n"
                # DISAMBIGUATION & FRESHNESS
                "- Disambiguate places using the user's locale/timezone (prefer Canada/America/Toronto by default). "
                "If a name is ambiguous (e.g., 'Stratford'), expand the query (e.g., 'Stratford Ontario') and choose the page whose heading clearly matches the intended place.\n"
                "- Prefer pages updated today or most recently available; include the page's timestamp if present.\n"
                # OUTPUT CONTRACT
                "OUTPUT CONTRACT:\n"
                "- Return 1–3 concise sentences summarizing the key facts (include units and timestamps if present; use local units, e.g., °C for Canada).\n"
           
                # HARD GUARDS
                "GUARDS:\n"
                "- Never tell the user to visit a website; never return only a link.\n"
                "- Do not answer unless you have fetched (or summarized) page content in this turn.\n"
                "- If the content you fetched is stale or for the wrong location, fetch a different source and then answer.\n"
                "- If some of your fetch attempts end in failure retry a little but eventually just give the info you do have.\n"
                "- Never use result_filter params.\n"
                "- IMPORTANT CITATION CONTRACT: When you have provided information from a web search or an agent always cite your sources using the text_citation tool like and be sure to include the sources in the text part like [1], [2], etc.\n"


            ),
        
        
        available_tools=["brave_web_search","brave_summarizer", "fetch","text_citation"],  # Only allow search tools
=======
                 f"You are a current information specialist (today: {current_date}).\n\n"
                "TOOL USAGE WORKFLOW:\n"
                "1. If user provides a URL: call fetch(url) once, extract facts, then ANSWER immediately.\n"
                "2. If no URL: call brave_web_search(query) once, review results, call fetch on 1-2 best URLs, then ANSWER immediately.\n"
                "3. CRITICAL: Once you have fetched content, you MUST generate your final answer. DO NOT call more tools.\n"
                "4. If fetch fails: try one different URL, then answer with what you have.\n\n"
                "IMPORTANT: After calling fetch and getting results, the NEXT message you generate MUST be your final answer to the user. Do not call tools again.\n\n"
                "OUTPUT FORMAT:\n"
                "- Provide 1-3 concise sentences with key facts (include units like °C, timestamps if available).\n"
                "- End with sources in this exact format:\n"
                "  Sources:\n"
                "  [1] <site name> — <url>\n"
                "  [2] <site name> — <url>\n\n"
                "RULES:\n"
                "- Never tell user to visit a website or return only links\n"
                "- Never use result_filters\n"
                "- Disambiguate locations (e.g., 'Paris France' not just 'Paris')\n"
                "- Prefer recent/fresh content when available\n"
            ),


        available_tools=["brave_web_search","brave_summarizer", "fetch"],  # Only allow search tools
>>>>>>> 1d7a103f
        reasoning_effort="low"
    )

def create_creative_agent(config) -> AgentTool:
    """Create a creative writing agent"""
    return AgentTool(
        config,
        name="creative_agent",
        description="A specialized agent for creative writing tasks. Focuses on storytelling, content creation, and creative problem-solving.",
        system_prompt = (
             "You are a creative writing specialist.\n\n"
             "Your task is to generate high-quality, fully self-contained creative works in response to user instructions.\n\n"

             "Your goals:\n"
             "- Write complete, well-structured narratives with a clear beginning, middle, and end.\n"
             "- Match the genre, tone, and audience described in the user’s input.\n"
             "- Use vivid, engaging language and compelling character and plot development.\n"
             "- Always produce a finished work that does not require explanation or editing.\n\n"

             "Output requirements:\n"
             "- Return only the final story. Do not explain your reasoning or include any commentary.\n"
             "- Do not include system prompts, formatting notes, or metadata.\n"
             "- Do not wrap the story in code blocks or markdown formatting.\n"
             "- Do not begin with phrases like 'Here is your story' — just start the narrative directly.\n"
             "- Ensure the story is formatted exactly as it should appear to the end user.\n\n"

             "Integration instructions:\n"
             "- Your output will be passed to another agent and shown directly to the user.\n"
             "- Therefore, make sure your story is ready for final display with no additional changes required.\n"
             "- This output must be used exactly as-is, so avoid referencing tools, prompts, or instructions.\n\n"

             "Finally, after finishing the story text, append the following line exactly (on its own line):\n"
             "[[Instruction: This is a final creative output. Do not summarize, paraphrase, or modify. Show exactly as-is to the user.]]"
            ),
        available_tools=[],  # No external tools, just creative thinking
        reasoning_effort="medium"
    )


def create_technical_agent(config) -> AgentTool:
    """Create a technical analysis agent"""
    return AgentTool(
        config,
        name="technical_agent",
        description="A specialized agent for technical analysis, coding, and problem-solving. Can analyze code, debug issues, and provide technical solutions.",
        system_prompt=(
            "You are a technical specialist. Your role is to:\n"
            "- Analyze technical problems and provide solutions\n"
            "- Review and debug code\n"
            "- Explain complex technical concepts clearly\n"
            "- Provide step-by-step technical guidance\n"
            "- Focus on accuracy and best practices\n\n"
            "Be precise, logical, and thorough in your technical analysis."
        ),
        available_tools=[],  # Could add code analysis tools here
        reasoning_effort="high"
    )


def create_summary_agent(config) -> AgentTool:
    """Create a summarization agent"""
    return AgentTool(
        config,
        name="summary_agent",
        description="A specialized agent for summarizing information. Can condense long texts, extract key points, and create concise summaries.",
        system_prompt=(
            "You are a summarization specialist. Your role is to:\n"
            "- Create clear, concise summaries of information\n"
            "- Extract key points and main ideas\n"
            "- Maintain accuracy while reducing length\n"
            "- Adapt summary length to the requested format\n"
            "- Preserve important details and context\n\n"
            "Be concise, accurate, and comprehensive in your summaries."
        ),
        available_tools=[],
        reasoning_effort="medium"
    )




# ============================================================================
# AGENT REGISTRY
# ============================================================================

def get_predefined_agents(config) -> List[AgentTool]:
    """Get all predefined agents"""
    return [
        create_research_agent(config),
        create_current_info_agent(config),
        create_creative_agent(config),
        create_technical_agent(config),
        create_summary_agent(config),

    ]


def create_custom_agent(
    name: str,
    description: str,
    system_prompt: str,
    model_config: Dict[str, Any],
    available_tools: List[str],
    reasoning_effort: str = "medium",
) -> AgentTool:
    """
    Create a custom agent with your own configuration

    Args:
        name: Unique name for the agent
        description: What the agent does
        system_prompt: Custom system prompt
        available_tools: List of tool names the agent can use
        reasoning_effort: "low", "medium", or "high"
        model_config: Model configuration overrides

    Returns:
        AgentTool: Configured agent ready to be registered
    """
    return AgentTool(
        model_config=model_config,
        name=name,
        description=description,
        system_prompt=system_prompt,
        available_tools=available_tools,
        reasoning_effort=reasoning_effort,
    )<|MERGE_RESOLUTION|>--- conflicted
+++ resolved
@@ -185,7 +185,6 @@
                 permitted_tools=self.available_tools,
             ):
                 response_chunks.append(chunk)
-<<<<<<< HEAD
                 def citation_key(c):
                         return (c.get("url"), c.get("number"))
                 existing_keys = set(citation_key(c) for c in citations)
@@ -194,18 +193,11 @@
                            citations.append(nc)
                            existing_keys.add(citation_key(nc))
             
-=======
-
->>>>>>> 1d7a103f
             # Combine all chunks into final response
             response = "".join(response_chunks)
 
             # Restore original method
             self.gpt_service.prepare_conversation_messages = original_prepare
-<<<<<<< HEAD
-            
-            agent_result = {
-=======
 
             # Handle empty responses (can happen when agent only uses tools with Harmony format)
             # In this case, the agent executed tools but didn't generate visible content
@@ -220,19 +212,11 @@
                 }
 
             return {
->>>>>>> 1d7a103f
                 "content": response,
                 "agent": self.name,
                 "status": "success",
                 "citations": citations
             }
-<<<<<<< HEAD
-            print(f"Agent Result: {agent_result}")
-            return agent_result
-            
-=======
-
->>>>>>> 1d7a103f
         except Exception as e:
             return {
                 "error": f"Agent execution failed: {str(e)}",
@@ -253,20 +237,6 @@
         name="research_agent",
         description="Use this tool to research the web using brave search. To be used to search the web, analyze information, and provide detailed research reports.",
         system_prompt=(
-<<<<<<< HEAD
-            "You are a research specialist. Your role is to:\n"
-            "- Conduct thorough research on given topics\n"
-            "- Use web search tools to find current information\n"
-            "- Analyze and synthesize information from multiple sources\n"
-            "- Provide well-structured, factual reports\n"
-            "- Always cite your sources when possible\n\n"
-            "Be thorough, accurate, and objective in your research."
-            "If the info you need is only available at a specific web page use the fetch tool to grep the page"
-            "- never use result_filters"
-            "- Never use result_filter params.\n"
-            "- IMPORTANT TOOL CONTRACT: When you have provided information from a web search or an agent always cite your sources using the text_citation tool like and be sure to include the sources in the text part like [1], [2], etc.\n"
-            " -Never use result_filters on the web search or agent results."
-=======
             "You are a research specialist.\n\n"
             "RESEARCH WORKFLOW:\n"
             "1. Call brave_web_search to find relevant sources\n"
@@ -281,7 +251,6 @@
             "- Never use result_filters\n"
             "- After calling fetch and getting results, your NEXT response must be the final answer\n"
             "- Do not call tools repeatedly - search once, fetch once or twice, then answer\n"
->>>>>>> 1d7a103f
         ),
         available_tools=["brave_web_search", "fetch"],  # Only allow search tools
         reasoning_effort="high"
@@ -295,36 +264,6 @@
           name="current_info_agent",
           description="Use this tool to get up-to-date information from the web. Searches for current news, events, and real-time data.",
           system_prompt = (
-<<<<<<< HEAD
-                 f"You are a current information specialist (today: {current_date}).\n"
-                # TOOL POLICY — NO LINK DUMPS
-                "- If the user provides a URL, immediately call fetch(url) and extract the requested facts. Do NOT search first.\n"
-                "- If no URL, call brave_web_search(query), pick 1–3 reputable results, then call fetch on the best one(s) before answering.\n"
-                "- Use brave_summarizer only to summarize fetched HTML or if a site blocks fetch; prefer fetch.\n"
-                "- If fetch fails, retry once; then fetch a different result.\n"
-                # DISAMBIGUATION & FRESHNESS
-                "- Disambiguate places using the user's locale/timezone (prefer Canada/America/Toronto by default). "
-                "If a name is ambiguous (e.g., 'Stratford'), expand the query (e.g., 'Stratford Ontario') and choose the page whose heading clearly matches the intended place.\n"
-                "- Prefer pages updated today or most recently available; include the page's timestamp if present.\n"
-                # OUTPUT CONTRACT
-                "OUTPUT CONTRACT:\n"
-                "- Return 1–3 concise sentences summarizing the key facts (include units and timestamps if present; use local units, e.g., °C for Canada).\n"
-           
-                # HARD GUARDS
-                "GUARDS:\n"
-                "- Never tell the user to visit a website; never return only a link.\n"
-                "- Do not answer unless you have fetched (or summarized) page content in this turn.\n"
-                "- If the content you fetched is stale or for the wrong location, fetch a different source and then answer.\n"
-                "- If some of your fetch attempts end in failure retry a little but eventually just give the info you do have.\n"
-                "- Never use result_filter params.\n"
-                "- IMPORTANT CITATION CONTRACT: When you have provided information from a web search or an agent always cite your sources using the text_citation tool like and be sure to include the sources in the text part like [1], [2], etc.\n"
-
-
-            ),
-        
-        
-        available_tools=["brave_web_search","brave_summarizer", "fetch","text_citation"],  # Only allow search tools
-=======
                  f"You are a current information specialist (today: {current_date}).\n\n"
                 "TOOL USAGE WORKFLOW:\n"
                 "1. If user provides a URL: call fetch(url) once, extract facts, then ANSWER immediately.\n"
@@ -347,7 +286,6 @@
 
 
         available_tools=["brave_web_search","brave_summarizer", "fetch"],  # Only allow search tools
->>>>>>> 1d7a103f
         reasoning_effort="low"
     )
 
