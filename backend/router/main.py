--- conflicted
+++ resolved
@@ -130,7 +130,6 @@
 # Nested Orchestrator Factory Functions
 # ============================================================================
 
-<<<<<<< HEAD
 def create_negotiation_orchestrator(config):
     """
     Create a negotiation orchestrator with only the pricing agent
@@ -307,8 +306,6 @@
         if agent_task and not agent_task.done():
             agent_task.cancel()
 
-=======
->>>>>>> 54562c40
 
 def create_nested_research_system(config):
     """
@@ -592,24 +589,6 @@
 async def stream_with_orchestrator(chat_request: ChatRequest, request: Request):
     """Enhanced streaming endpoint with orchestrator and sub-agent visibility"""
 
-<<<<<<< HEAD
-=======
-    print(f"[Backend] 🚀 Received streaming request to /api/stream")
-    print(
-        f"[Backend] 📝 Message: {chat_request.message[:100]}{'...' if len(chat_request.message) > 100 else ''}"
-    )
-    print(
-        f"[Backend] 📚 Messages array length: {len(chat_request.messages) if chat_request.messages else 0}"
-    )
-
-    if chat_request.messages:
-        print(f"[Backend] 📋 Full messages received:")
-        for i, msg in enumerate(chat_request.messages):
-            print(
-                f"[Backend] {i + 1}. [{msg.role}] {msg.content[:150]}{'...' if len(msg.content) > 150 else ''}"
-            )
-
->>>>>>> 54562c40
     gpt_service = await get_gpt_service()
     # Build messages array with conversation history
     messages = chat_request.messages
@@ -694,13 +673,8 @@
 
                     event_data = {
                         "type": event_type,
-<<<<<<< HEAD
                         "data": normalized_data,
                         "sequence": sequence_counter["value"]
-=======
-                        "data": data,
-                        "sequence": sequence_counter["value"],
->>>>>>> 54562c40
                     }
                     sequence_counter["value"] += 1
                     try:
@@ -826,7 +800,6 @@
     return EventSourceResponse(orchestrator_event_stream())
 
 
-<<<<<<< HEAD
 async def create_agent_event_stream(
     messages: List,
     agent,
@@ -982,8 +955,6 @@
     return EventSourceResponse(direct_negotiation_stream())
 
 
-=======
->>>>>>> 54562c40
 @app.post("/api/summarize")
 async def summarize_conversation(conversation_dict: List[dict]):
     """Summarize text using the orchestrator"""
