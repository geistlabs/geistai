<<<<<<< HEAD
from fastapi import FastAPI, Request, UploadFile, File, Form, HTTPException, Depends
=======
from events import EventEmitter
from fastapi import FastAPI, Request, UploadFile, File, Form, HTTPException
>>>>>>> 616bfef3
from fastapi.responses import StreamingResponse
from fastapi.middleware.cors import CORSMiddleware
from sse_starlette.sse import EventSourceResponse
from pydantic import BaseModel
from typing import List, Optional
import httpx
import asyncio
import json
import logging
import os
import config
from gpt_service import GptService
from nested_orchestrator import NestedOrchestrator
from agent_registry import get_predefined_agents
<<<<<<< HEAD
from prompts import get_prompt
from revenuecat_auth import require_premium, get_user_id
from agent_tool import create_pricing_agent
=======
from prompts import get_prompt, get_summarizer_prompt
from chat_types import ChatMessage
>>>>>>> 616bfef3

from whisper_client import WhisperSTTClient


# Configure logging
logging.basicConfig(level=logging.INFO)
logger = logging.getLogger(__name__)


class HealthCheckResponse(BaseModel):
    status: str



class ChatRequest(BaseModel):
    message: str
    messages: Optional[List[ChatMessage]] = None


class MemoryExtractionRequest(BaseModel):
    message: str
    messages: Optional[List[ChatMessage]] = None
    extract_memories: bool = (
        True  # Flag to indicate this is a memory extraction request
    )


app = FastAPI(title="Geist Router")

# Add CORS middleware
app.add_middleware(
    CORSMiddleware,
    allow_origins=[
        "http://localhost:3000",
        "http://127.0.0.1:3000",
        "https://geist.im",
        "https://webapp.geist.im",
        "https://router.geist.im",
        "https://inference.geist.im",
        "https://embeddings.geist.im",
        "http://geist.im",
        "http://webapp.geist.im",
        "http://router.geist.im",
        "http://inference.geist.im",
        "http://embeddings.geist.im",
    ],
    allow_credentials=True,
    allow_methods=["GET", "POST", "PUT", "DELETE", "PATCH", "OPTIONS"],
    allow_headers=["*"],
)


# Initialize Whisper STT client
whisper_service_url = os.getenv(
    "WHISPER_SERVICE_URL", "http://whisper-stt-service:8000"
)
stt_service = WhisperSTTClient(whisper_service_url)

logger.info(f"Whisper STT client initialized with service URL: {whisper_service_url}")

gpt_service_instance: GptService | None = None

async def get_gpt_service():
    """
    Factory function that returns a GptService with a fresh event emitter.
    This allows us to reuse the same service instance but with different event emitters per request.
    """
    global gpt_service_instance
    
    # Initialize the service once if not already done
    if gpt_service_instance is None:
        # Create a temporary event emitter for initialization
        temp_emitter = EventEmitter()
        gpt_service_instance = GptService(config, temp_emitter, can_log=True)
        await gpt_service_instance.init_tools()
        logger.info("GptService initialized with tools")
    
    # Create a new instance with a fresh event emitter for each request
    fresh_emitter = EventEmitter()
    new_service = GptService(config, fresh_emitter, can_log=True)
    
    # Copy the tool registry from the initialized instance
    new_service._tool_registry = gpt_service_instance._tool_registry.copy()
    new_service._mcp_client = gpt_service_instance._mcp_client
    
    return new_service

@app.on_event("startup")
async def startup_event():
    """Initialize GptService on server startup"""
    await get_gpt_service()
    logger.info("Server startup complete - GptService initialized")
@app.get("/health")
def health_check():
    """Health check endpoint."""
    return {
        "status": "healthy",
    }


# ============================================================================
# Tool Management Endpoints
# ============================================================================


# ============================================================================
# Nested Orchestrator Factory Functions
# ============================================================================

def create_nested_research_system(config):
    """
    Create a nested orchestrator system using your existing agents at the top level:

    Main Orchestrator
    ├── research_agent
    ├── current_info_agent
    ├── creative_agent
    ├── technical_agent
    └── summary_agent

    Each agent has access to brave_search and fetch MCP tools.
    """
    from agent_tool import get_predefined_agents

    # Get your existing agents
    existing_agents = get_predefined_agents(config)
    permitted_agents = []
    # Removed brave_summarizer due to 0% success rate in testing - it consistently failed with "Unable to retrieve a Summarizer summary"
    permitted_mcp_tools = ["custom_mcp_fetch", "brave_web_search", "brave_summarizer"]
    # INSERT_YOUR_CODE
    # Filter existing_agents to only include agents whose names are in permitted_agents
    existing_agents = [agent for agent in existing_agents if getattr(agent, "name", None) in permitted_agents]
    # Configure each agent to use brave_search and brave_summarizer tools

   # for agent in existing_agents:
   #     # Update each agent to only use MCP tools
   #     agent.available_tools = mcp_tools

    # Create main orchestrator with all agents at the top level
    main_orchestrator = NestedOrchestrator(
        model_config=config,
        name="main_orchestrator",
        description="Main coordination hub with all agents at top level",
        system_prompt=get_prompt("main_orchestrator"),
        sub_agents=existing_agents,  # All agents at top level
        available_tools=permitted_mcp_tools  # Set specific tools here
    )

    return main_orchestrator


<<<<<<< HEAD
@app.post("/api/stream")
async def stream_with_orchestrator(
    chat_request: ChatRequest,
    request: Request,
    user_id: str = Depends(require_premium)
):
    """Enhanced streaming endpoint with orchestrator and sub-agent visibility"""
    logger.info(f"[Premium User: {user_id}] Processing chat request")
    print(f"[Backend] Received orchestrator request: {chat_request.model_dump_json(indent=2)}")
=======
@app.post("/api/chat")
async def chat_with_orchestrator(chat_request: ChatRequest):
    """Non-streaming chat endpoint for simple requests"""
    print(f"[Backend] Received chat request: {chat_request.model_dump_json(indent=2)}")
>>>>>>> 616bfef3

    # Build messages array with conversation history
    if chat_request.messages:
        messages = [msg.dict() for msg in chat_request.messages]
        messages.append({"role": "user", "content": chat_request.message})
    else:
        messages = [{"role": "user", "content": chat_request.message}]

    try:
        # Create a nested orchestrator structure
        orchestrator = create_nested_research_system(config)

        # Initialize the orchestrator with the main GPT service
        if gpt_service_instance is None:
            current_gpt_service = await get_gpt_service()
        else:
            current_gpt_service = gpt_service_instance
        await orchestrator.initialize(current_gpt_service, config)

        # Configure available tools (only sub-agents) if tool calls are enabled
        if config.ENABLE_TOOL_CALLS:
            sub_agent_names = ["research_agent", "current_info_agent", "creative_agent"]
            all_tools = list(current_gpt_service._tool_registry.keys())
            available_tool_names = [
                tool for tool in all_tools if tool in sub_agent_names
            ]
            orchestrator.available_tools = available_tool_names
        else:
            orchestrator.available_tools = []
        orchestrator.gpt_service = current_gpt_service

        # Run the orchestrator and get the final response
        chat_messages = [ChatMessage(role="user", content=chat_request.message)]
        final_response = await orchestrator.run(chat_messages)

        return {
            "response": final_response.text,
            "status": final_response.status,
            "meta": final_response.meta,
        }

    except Exception as e:
        print(f"Error in chat endpoint: {e}")
        import traceback

        traceback.print_exc()
        raise HTTPException(status_code=500, detail=f"Internal server error: {str(e)}")


async def handle_memory(chat_request: ChatRequest):
    """Handle memory extraction requests with direct GPT service call"""
    print("[Backend] 🧠 Processing memory extraction request")

    # Build messages array
    if chat_request.messages:
        messages = [msg.dict() for msg in chat_request.messages]
        messages.append({"role": "user", "content": chat_request.message})
    else:
        messages = [{"role": "user", "content": chat_request.message}]

    try:
        if gpt_service_instance is None:
            current_gpt_service = await get_gpt_service()
        else:
            current_gpt_service = gpt_service_instance
        # Use direct GPT service call without orchestrator for clean response
        response_text = await current_gpt_service.process_chat_request(
            messages=messages,
            reasoning_effort="low",  # Use low reasoning for cleaner output
            system_prompt="You are a memory extraction assistant. Your job is to extract key facts from conversations and return ONLY a valid JSON array. Do not include any reasoning, explanations, or other text. Return only the JSON array starting with [ and ending with ].",
        )

        print(f"[Backend] 🧠 Raw GPT response: {response_text[:200]}...")

        # Extract JSON array from response
        json_start = response_text.find("[")
        json_end = response_text.rfind("]")

        if json_start != -1 and json_end != -1 and json_start < json_end:
            json_array = response_text[json_start : json_end + 1]
            print(f"[Backend] 🧠 Extracted JSON: {json_array}")

            import json as json_lib
            # Validate JSON
            try:

                parsed = json_lib.loads(json_array)
                if isinstance(parsed, list):
                    return {
                        "response": json_array,
                        "status": "success",
                        "meta": {"extracted_memories": len(parsed)},
                    }
                else:
                    print(
                        f"[Backend] 🧠 ❌ Parsed result is not an array: {type(parsed)}"
                    )
            except json_lib.JSONDecodeError as e:
                print(f"[Backend] 🧠 ❌ JSON parsing error: {e}")

        # Fallback: return the raw response if JSON extraction fails
        print("[Backend] 🧠 ❌ Failed to extract valid JSON, returning raw response")
        return {
            "response": response_text,
            "status": "success",
            "meta": {"warning": "Could not extract clean JSON array"},
        }

    except Exception as e:
        print(f"[Backend] 🧠 ❌ Memory extraction error: {e}")
        import traceback

        traceback.print_exc()
        raise HTTPException(
            status_code=500, detail=f"Memory extraction failed: {str(e)}"
        )


@app.post("/api/memory")
async def memory_proxy(request: Request):
    """Proxy requests to the memory extraction service at memory.geist.im/v1/chat/completions"""
    try:
        # Build the target URL
        target_url = f"{config.MEMORY_EXTRACTION_URL}/v1/chat/completions"
        logger.info(f"Proxying memory request to: {target_url}")

        # Get request body
        body = await request.body()

        # Prepare headers for forwarding (exclude hop-by-hop headers)
        forward_headers = {}
        skip_headers = {
            "host",
            "connection",
            "upgrade",
            "proxy-authenticate",
            "proxy-authorization",
            "te",
            "trailers",
            "transfer-encoding",
        }

        for key, value in request.headers.items():
            if key.lower() not in skip_headers:
                forward_headers[key] = value

        # Forward the request to memory extraction service
        async with httpx.AsyncClient() as client:
            response = await client.post(
                target_url,
                headers=forward_headers,
                content=body,
                timeout=config.MEMORY_EXTRACTION_TIMEOUT,
            )

        logger.info(
            f"Memory extraction service responded with status: {response.status_code}"
        )

        # Return the response with appropriate headers
        response_headers = {}
        for key, value in response.headers.items():
            if key.lower() not in skip_headers:
                response_headers[key] = value

        return StreamingResponse(
            iter([response.content]),
            status_code=response.status_code,
            headers=response_headers,
            media_type=response.headers.get("content-type"),
        )

    except httpx.ConnectError as e:
        logger.error(
            f"Failed to connect to memory extraction service at {config.MEMORY_EXTRACTION_URL}: {str(e)}"
        )
        raise HTTPException(
            status_code=502,
            detail=f"Cannot connect to memory extraction service at {config.MEMORY_EXTRACTION_URL}",
        )
    except httpx.TimeoutException as e:
        logger.error(f"Timeout connecting to memory extraction service: {str(e)}")
        raise HTTPException(
            status_code=504,
            detail="Memory extraction service timeout",
        )
    except Exception as e:
        logger.error(f"Error proxying memory extraction request: {str(e)}")
        raise HTTPException(
            status_code=502,
            detail="Failed to proxy request to memory extraction service",
        )


@app.post("/api/stream")
async def stream_with_orchestrator(chat_request: ChatRequest, request: Request):
    """Enhanced streaming endpoint with orchestrator and sub-agent visibility"""
    
    gpt_service = await get_gpt_service()
    # Build messages array with conversation history
    messages = chat_request.messages
    if not messages:
        messages = [ChatMessage(role="user", content=chat_request.message)]
    else:
        messages.append(ChatMessage(role="user", content=chat_request.message))

    async def orchestrator_event_stream():
        orchestrator_task = None

        try:
            # Create a nested orchestrator structure
            orchestrator = create_nested_research_system(config)

            # Initialize the orchestrator with the main GPT service
            await orchestrator.initialize(gpt_service, config)
            orchestrator.gpt_service = gpt_service

            # Use asyncio.Queue to stream events in real-time
            event_queue = asyncio.Queue()
            final_response = None
            sequence_counter = {"value": 0}  # Use dict for mutable closure

            def queue_event(event_type):
                """Create event handler that queues events with proper sequencing"""
                def handler(data):
                    event_data = {
                        "type": event_type,
                        "data": data,
                        "sequence": sequence_counter["value"]
                    }
                    sequence_counter["value"] += 1
                    try:
                        event_queue.put_nowait(event_data)
                    except asyncio.QueueFull:
                        logger.warning(f"Event queue full, dropping {event_type} event")
                return handler

            # Register event listeners - orchestrator handles sub-agent event propagation
            orchestrator.on("orchestrator_start", queue_event("orchestrator_start"))
            orchestrator.on("agent_token", queue_event("orchestrator_token"))
            orchestrator.on("orchestrator_complete", queue_event("orchestrator_complete"))
            orchestrator.on("sub_agent_event", queue_event("sub_agent_event"))
            orchestrator.on("tool_call_event", queue_event("tool_call_event"))

            # Start orchestrator in background
            orchestrator_task = asyncio.create_task(orchestrator.run(messages))

            # Stream events as they come in
            while True:
                try:
                    # Wait for either an event or orchestrator completion
                    done, pending = await asyncio.wait(
                        [
                            asyncio.create_task(event_queue.get()),
                            orchestrator_task
                        ],
                        return_when=asyncio.FIRST_COMPLETED
                    )

                    # Check if orchestrator is done
                    if orchestrator_task in done:
                        final_response = await orchestrator_task

                        # Cancel pending event queue task
                        for task in pending:
                            task.cancel()

                        # Drain remaining events from queue
                        while not event_queue.empty():
                            try:
                                event = event_queue.get_nowait()
                                if await request.is_disconnected():
                                    return

                                yield {
                                    "data": json.dumps(event),
                                    "event": event.get("type", "unknown")
                                }
                            except asyncio.QueueEmpty:
                                break
                        break

                    # Process events
                    for task in done:
                        if task != orchestrator_task:
                            event = await task
                            if await request.is_disconnected():
                                logger.info("Client disconnected, stopping stream")
                                orchestrator_task.cancel()
                                return

                            if isinstance(event, dict):
                                yield {
                                    "data": json.dumps(event),
                                    "event": event.get("type", "unknown")
                                }

                    # Cancel pending event queue tasks (not the orchestrator)
                    for task in pending:
                        if task != orchestrator_task:
                            task.cancel()

                except asyncio.CancelledError:
                    logger.info("Stream cancelled")
                    break

            # Send final response
            if final_response:
                yield {
                    "data": json.dumps({
                        "type": "final_response",
                        "text": final_response.text,
                        "status": final_response.status,
                        "meta": final_response.meta,
                        "sequence": sequence_counter["value"]
                    }),
                    "event": "final_response"
                }
                sequence_counter["value"] += 1

            # Send end event
            yield {
                "data": json.dumps({
                    "finished": True,
                    "sequence": sequence_counter["value"]
                }),
                "event": "end"
            }

        except asyncio.TimeoutError:
            logger.error("Request timeout")
            yield {
                "data": json.dumps({"error": "Request timeout"}),
                "event": "error"
            }
        except Exception as e:
            logger.error(f"Stream error: {str(e)}", exc_info=True)
            yield {
                "data": json.dumps({
                    "error": "Internal server error",
                    "details": str(e)
                }),
                "event": "error"
            }
        finally:
            # Cleanup: cancel orchestrator task if still running
            if orchestrator_task and not orchestrator_task.done():
                logger.info("Cleaning up orchestrator task")
                orchestrator_task.cancel()
                try:
                    await orchestrator_task
                except asyncio.CancelledError:
                    pass

    return EventSourceResponse(orchestrator_event_stream())

@app.post("/api/summarize")
async def summarize_conversation(conversation_dict: List[dict]):
    """Summarize text using the orchestrator"""
    summarizer_prompt = get_summarizer_prompt()
    conversation_json = json.dumps(conversation_dict, ensure_ascii=False)
    content = f"{summarizer_prompt}\n\n[CONVERSATION_JSON]:\n{conversation_json}\n"
    conversation_dict = [{"role": "user", "content": content}]
    
    gpt_service = await get_gpt_service()  
    headers, model, url = gpt_service.get_chat_completion_params()
    async with httpx.AsyncClient() as client:
       response = await client.post(
        f"{url}/v1/chat/completions",
        json={
            "messages": conversation_dict,
            "temperature": 1.0,
            "top_p": 1.0,
            "max_tokens": 32767,
            "stream": False,
            "model": model,
            "reasoning_effort": "medium",
        },
        headers=headers,
        timeout=config.INFERENCE_TIMEOUT
    )
    result = response.json()

        # Validate response structure
    if "choices" not in result or not result["choices"]:
        raise ValueError(f"Invalid response from inference service: {result}")
    choice = result["choices"][0]
    return choice["message"]["content"]

@app.post("/api/negotiate")
async def negotiate_pricing(
    chat_request: ChatRequest,
    request: Request,
    user_id: str = Depends(get_user_id),
):
    """
    Streaming endpoint for price negotiation using LLM pricing agent

    Returns: Server-Sent Events with negotiation messages
    """
    try:
        logger.info(f"[Negotiate] Starting negotiation for user: {user_id}")

        # Create pricing agent
        pricing_agent = create_pricing_agent(config)
        await pricing_agent.initialize(gpt_service, config)

        async def event_generator():
            try:
                # Build full conversation context
                conversation_context = ""
                if chat_request.messages:
                    # Convert messages to context string for the agent
                    for msg in chat_request.messages:
                        conversation_context += f"{msg.role.upper()}: {msg.content}\n"

                # Run the agent with streaming events
                events_captured = []

                def capture_event(event_type):
                    def handler(data):
                        events_captured.append({
                            "type": event_type,
                            "data": data
                        })
                    return handler

                # Register event listeners BEFORE running the agent
                pricing_agent.on("agent_start", capture_event("agent_start"))
                pricing_agent.on("agent_token", capture_event("agent_token"))
                pricing_agent.on("agent_complete", capture_event("agent_complete"))
                pricing_agent.on("agent_error", capture_event("agent_error"))

                # Run the pricing agent
                logger.info(f"[Negotiate] Running pricing agent with message: {chat_request.message}")
                final_response = await pricing_agent.run(
                    chat_request.message,
                    context=conversation_context
                )
                logger.info(f"[Negotiate] Pricing agent completed: {final_response.status}")

                # Send all captured events
                for event in events_captured:
                    if await request.is_disconnected():
                        return

                    yield json.dumps(event)

                # Send final response
                final_response_event = {
                    'type': 'final_response',
                    'text': final_response.text,
                    'status': final_response.status,
                    'agent': final_response.agent_name,
                    'meta': final_response.meta
                }
                yield json.dumps(final_response_event)

                # Send end event
                yield json.dumps({'finished': True})

            except Exception as e:
                logger.error(f"[Negotiate] Error in stream: {str(e)}")
                import traceback
                traceback.print_exc()
                yield json.dumps({'error': str(e)})

        return EventSourceResponse(
            event_generator(),
            media_type="text/event-stream"
        )

    except Exception as e:
        logger.error(f"[Negotiate] Error: {str(e)}")
        raise HTTPException(status_code=500, detail=str(e))


@app.post("/api/speech-to-text")
async def transcribe_audio(
    audio_file: UploadFile = File(...),
    language: Optional[str] = Form(None),
    user_id: str = Depends(require_premium)
):
    """
    Transcribe audio using Whisper.cpp

    Args:
        audio_file: Audio file to transcribe (WAV format preferred)
        language: Optional language code (e.g., 'en', 'es', 'fr') for forced language detection
        user_id: Verified premium user ID

    Returns:
        JSON response with transcription results
    """
    logger.info(f"[Premium User: {user_id}] Processing audio transcription")
    if not stt_service:
        raise HTTPException(
            status_code=503,
            detail="STT service not available - whisper binary or model not found",
        )

    try:
        # Read audio file content
        audio_data = await audio_file.read()

        # Validate file size (max 25MB)
        if len(audio_data) > 25 * 1024 * 1024:
            raise HTTPException(
                status_code=413, detail="Audio file too large. Maximum size is 25MB."
            )

        # Transcribe using STT service
        result = await stt_service.transcribe_audio(audio_data, language)
        return result

    except HTTPException:
        raise
    except Exception as e:
        logger.error(f"Error in speech-to-text endpoint: {str(e)}")
        raise HTTPException(
            status_code=500, detail="Internal server error during transcription"
        )


# Specific embeddings routes
@app.get("/embeddings/health")
async def embeddings_health():
    """Proxy health check to embeddings service"""
    try:
        target_url = f"{config.EMBEDDINGS_URL}/health"
        logger.info(f"Checking embeddings health at: {target_url}")

        async with httpx.AsyncClient() as client:
            response = await client.get(
                target_url,
                timeout=config.EMBEDDINGS_TIMEOUT,
            )

        logger.info(
            f"Embeddings health check responded with status: {response.status_code}"
        )
        return response.json()

    except httpx.ConnectError as e:
        logger.error(
            f"Failed to connect to embeddings service at {config.EMBEDDINGS_URL}: {str(e)}"
        )
        raise HTTPException(
            status_code=502,
            detail=f"Cannot connect to embeddings service at {config.EMBEDDINGS_URL}",
        )
    except Exception as e:
        logger.error(f"Error proxying embeddings health check: {str(e)}")
        raise HTTPException(
            status_code=502, detail="Failed to check embeddings service health"
        )


@app.post("/embeddings/embed")
async def embeddings_embed(request: Request, user_id: str = Depends(require_premium)):
    """Proxy embed requests to embeddings service"""
    logger.info(f"[Premium User: {user_id}] Creating embeddings")
    try:
        # Log the target URL for debugging
        target_url = f"{config.EMBEDDINGS_URL}/embed"
        logger.info(f"Proxying embed request to: {target_url}")

        # Get request body
        body = await request.body()

        # Prepare headers for forwarding (exclude hop-by-hop headers)
        forward_headers = {}
        skip_headers = {
            "host",
            "connection",
            "upgrade",
            "proxy-authenticate",
            "proxy-authorization",
            "te",
            "trailers",
            "transfer-encoding",
        }

        for key, value in request.headers.items():
            if key.lower() not in skip_headers:
                forward_headers[key] = value

        # Forward the request to embeddings service
        async with httpx.AsyncClient() as client:
            response = await client.post(
                target_url,
                headers=forward_headers,
                content=body,
                timeout=config.EMBEDDINGS_TIMEOUT,
            )

        logger.info(f"Embeddings service responded with status: {response.status_code}")
        return response.json()

    except httpx.ConnectError as e:
        logger.error(
            f"Failed to connect to embeddings service at {config.EMBEDDINGS_URL}: {str(e)}"
        )
        raise HTTPException(
            status_code=502,
            detail=f"Cannot connect to embeddings service at {config.EMBEDDINGS_URL}",
        )
    except httpx.TimeoutException as e:
        logger.error(f"Timeout connecting to embeddings service: {str(e)}")
        raise HTTPException(
            status_code=504,
            detail="Embeddings service timeout",
        )
    except Exception as e:
        logger.error(f"Error proxying embeddings embed request: {str(e)}")
        raise HTTPException(
            status_code=502,
            detail="Failed to proxy embed request to embeddings service",
        )


# Proxy route for embeddings service (catch-all for other routes)
@app.api_route(
    "/embeddings/{path:path}",
    methods=["GET", "POST", "PUT", "DELETE", "PATCH", "OPTIONS"],
)
async def proxy_embeddings(request: Request, path: str):
    """Proxy requests to the embeddings service"""
    try:
        # Build the target URL
        target_url = f"{config.EMBEDDINGS_URL}/{path}"

        # Get query parameters
        query_params = str(request.url.query)
        if query_params:
            target_url += f"?{query_params}"

        # Get request body if present
        body = None
        if request.method in ["POST", "PUT", "PATCH"]:
            body = await request.body()

        # Prepare headers for forwarding (exclude hop-by-hop headers)
        forward_headers = {}
        skip_headers = {
            "host",
            "connection",
            "upgrade",
            "proxy-authenticate",
            "proxy-authorization",
            "te",
            "trailers",
            "transfer-encoding",
        }

        for key, value in request.headers.items():
            if key.lower() not in skip_headers:
                forward_headers[key] = value

        # Forward the request
        async with httpx.AsyncClient() as client:
            response = await client.request(
                method=request.method,
                url=target_url,
                headers=forward_headers,
                content=body,
                timeout=config.EMBEDDINGS_TIMEOUT,
            )

        # Prepare response headers (exclude hop-by-hop headers)
        response_headers = {}
        for key, value in response.headers.items():
            if key.lower() not in skip_headers:
                response_headers[key] = value

        # Return the response
        return StreamingResponse(
            iter([response.content]),
            status_code=response.status_code,
            headers=response_headers,
            media_type=response.headers.get("content-type"),
        )

    except Exception as e:
        logger.error(f"Error proxying to embeddings service: {str(e)}")
        raise HTTPException(
            status_code=502, detail="Failed to proxy request to embeddings service"
        )


if __name__ == "__main__":
    import uvicorn
    import sys

    try:
        logger.info(f"Starting server on {config.API_HOST}:{config.API_PORT}")
        uvicorn.run(app, host=config.API_HOST, port=config.API_PORT, log_level="info")
    except Exception as e:
        logger.error(f"Failed to start server: {str(e)}")
        sys.exit(1)


# TEST INFERENCE SERVER CONNECTION
# curl -X POST https://inference.geist.im/v1/chat/completions -H "Content-Type: application/json" -d '{"messages":[{"role":"user","content":"hello how are you"}],"temperature":0.7,"max_tokens":100}'<|MERGE_RESOLUTION|>--- conflicted
+++ resolved
@@ -1,9 +1,5 @@
-<<<<<<< HEAD
+from events import EventEmitter
 from fastapi import FastAPI, Request, UploadFile, File, Form, HTTPException, Depends
-=======
-from events import EventEmitter
-from fastapi import FastAPI, Request, UploadFile, File, Form, HTTPException
->>>>>>> 616bfef3
 from fastapi.responses import StreamingResponse
 from fastapi.middleware.cors import CORSMiddleware
 from sse_starlette.sse import EventSourceResponse
@@ -18,14 +14,10 @@
 from gpt_service import GptService
 from nested_orchestrator import NestedOrchestrator
 from agent_registry import get_predefined_agents
-<<<<<<< HEAD
-from prompts import get_prompt
+from prompts import get_prompt, get_summarizer_prompt
+from chat_types import ChatMessage
 from revenuecat_auth import require_premium, get_user_id
 from agent_tool import create_pricing_agent
-=======
-from prompts import get_prompt, get_summarizer_prompt
-from chat_types import ChatMessage
->>>>>>> 616bfef3
 
 from whisper_client import WhisperSTTClient
 
@@ -177,7 +169,34 @@
     return main_orchestrator
 
 
-<<<<<<< HEAD
+@app.post("/api/chat")
+async def chat_with_orchestrator(chat_request: ChatRequest):
+    """Non-streaming chat endpoint for simple requests"""
+    print(f"[Backend] Received chat request: {chat_request.model_dump_json(indent=2)}")
+
+    # Build messages array with conversation history
+    if chat_request.messages:
+        messages = [msg.dict() for msg in chat_request.messages]
+        messages.append({"role": "user", "content": chat_request.message})
+    else:
+        messages = [{"role": "user", "content": chat_request.message}]
+
+    print(f"[Backend] Created messages array with {len(messages)} messages")
+
+    try:
+        # Use the orchestrator for processing
+        orchestrator = NestedOrchestrator(config)
+        await orchestrator.initialize(gpt_service, config)
+        
+        # Get the response
+        response = await orchestrator.run(chat_request.message, context="")
+        
+        return {"response": response.text}
+    except Exception as e:
+        logger.error(f"Error in chat endpoint: {str(e)}")
+        raise HTTPException(status_code=500, detail=str(e))
+
+
 @app.post("/api/stream")
 async def stream_with_orchestrator(
     chat_request: ChatRequest,
@@ -187,12 +206,6 @@
     """Enhanced streaming endpoint with orchestrator and sub-agent visibility"""
     logger.info(f"[Premium User: {user_id}] Processing chat request")
     print(f"[Backend] Received orchestrator request: {chat_request.model_dump_json(indent=2)}")
-=======
-@app.post("/api/chat")
-async def chat_with_orchestrator(chat_request: ChatRequest):
-    """Non-streaming chat endpoint for simple requests"""
-    print(f"[Backend] Received chat request: {chat_request.model_dump_json(indent=2)}")
->>>>>>> 616bfef3
 
     # Build messages array with conversation history
     if chat_request.messages:
