--- conflicted
+++ resolved
@@ -17,13 +17,9 @@
 from typing import Dict, List,  Callable, Optional
 import httpx
 from process_llm_response import process_llm_response_with_tools
-<<<<<<< HEAD
 from answer_mode import answer_mode_stream
 from query_router import route_query
-=======
-from response_schema import AgentResponse
 from events import EventEmitter
->>>>>>> f879dd73
 
 
 # MCP imports
@@ -548,12 +544,8 @@
             if tools_for_llm:
                 request_data["tools"] = tools_for_llm
                 request_data["tool_choice"] = "auto"
-<<<<<<< HEAD
 
             print(f"🌐 llm_stream_once: Sending request to {url}")
-=======
-          
->>>>>>> f879dd73
             try:
                 print(f"🔍 agent_name: {agent_name} request data: {request_data}")
                 async with httpx.AsyncClient(timeout=self.config.INFERENCE_TIMEOUT) as client:
