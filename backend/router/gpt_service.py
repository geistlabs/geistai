"""
GPT Service - Handles AI chat requests with tool calling support

This service manages:
1. Chat completions (streaming and non-streaming)
2. Tool registry (MCP and custom tools)
3. Tool execution
4. Conversation message preparation

ARCHITECTURE:
- Tools can be MCP-based (from MCP gateway) or custom (defined in this file)
- Each tool has metadata (name, description, input schema, executor)
- Tool execution is abstracted - the LLM doesn't know which type it's calling
"""

import json
from typing import Dict, List,  Callable, Optional
import httpx
from process_llm_response import process_llm_response_with_tools


# MCP imports
from simple_mcp_client import SimpleMCPClient


# ============================================================================
# CONFIGURATION
# ============================================================================

# Tools that are permitted to be used by the LLM
# Add/remove tool names here to control what the LLM can access
PERMITTED_TOOLS = [
   "research_agent",
   "creative_agent",
   "technical_agent",
   "summary_agent",
   "current_info_agent",
  # "brave_web_search",  # MCP tool: Web search via Brave API
  # "fetch",             # MCP tool: Web page fetching (commented out - add if needed)
    #"calculator",      # Custom tool example (see HOW TO ADD CUSTOM TOOLS below)
]

# Maximum number of tool calls in a single conversation turn
MAX_TOOL_CALLS = 3


class GptService:
    """Main service for handling GPT requests with tool support"""

    def __init__(self, config, can_log: bool = False):
        # Tool registry: name -> {description, input_schema, executor, type}
        self._tool_registry: Dict[str, dict] = {}
        self.config = config
        self.can_log = can_log

        # MCP client (if MCP is enabled)
        self._mcp_client: Optional[SimpleMCPClient] = None

    # ------------------------------------------------------------------------
    # Tool Registration & Management
    # ------------------------------------------------------------------------



    def _register_tool(
        self,
        name: str,
        description: str,
        input_schema: dict,
        executor: Callable,
        tool_type: str = "custom"
    ):
        """
        Register a tool in the registry

        Args:
            name: Unique tool identifier
            description: What the tool does (shown to LLM)
            input_schema: JSON schema for tool parameters
            executor: Async function that executes the tool
            tool_type: "mcp" or "custom"
        """
        self._tool_registry[name] = {
            "description": description,
            "input_schema": input_schema,
            "executor": executor,
            "type": tool_type
        }

    async def _register_custom_tools(self):
        """
        Register custom (non-MCP) tools here

        This is where you add your own tools. See examples below and
        """
<<<<<<< HEAD
        print("Registering citation tool")
        async def citation_handler(arguments) -> Dict:

           """Simple calculator tool"""
           print("Citation handler called with arguments:", arguments)
           try:               
                print(f"Citation handler returning arguments: {arguments.get('text')}")
                return arguments
           except Exception as e:
                print(f"Error in citation handler: {e}")
                mock_result = {
                    "text": arguments.get("text"),
                    "sources": [                       
                    ]
                }
                return mock_result

       
        self._register_tool(
            name="text_citation",
            description="Format the text info into a structured body of text with citations",
            input_schema={
                "type": "object",
                "properties": {
                    "text": {
                        "type": "string",
                        "description": "The main text, which always includes numbered references to the sources in the format [1], [2], etc."
                    },
                    "sources": {
                        "type": "array",
                        "description": "An array of source objects related to the text.",
                        "items": {
                            "type": "object",
                            "properties": {
                                "number": {
                                    "type": "number",
                                    "description": "The number used to reference this source in the text."
                                },
                                "name": {
                                    "type": "string",
                                    "description": "The name or title of the source."
                                },
                                "url": {
                                    "type": "string",
                                    "description": "The URL where the source can be found."
                                }
                            },
                            "required": ["number", "name", "url"]
                        }
                    }
                },
                "required": ["text", "sources"]
            },
            executor=citation_handler,
            tool_type="custom"
            )


=======
        # Example custom tool (commented out - uncomment to use):
        #
        # async def calculator(arguments: dict) -> dict:
        #     """Simple calculator tool"""
        #     try:
        #         expression = arguments.get("expression", "")
        #         result = eval(expression)  # WARNING: eval is dangerous in production!
        #         return {"content": str(result), "status": "success"}
        #     except Exception as e:
        #         return {"error": str(e)}
        #
        # self._register_tool(
        #     name="calculator",
        #     description="Perform mathematical calculations",
        #     input_schema={
        #         "type": "object",
        #         "properties": {
        #             "expression": {
        #                 "type": "string",
        #                 "description": "Mathematical expression to evaluate"
        #             }
        #         },
        #         "required": ["expression"]
        #     },
        #     executor=calculator,
        #     tool_type="custom"
        #     )

        # ========================================================================
        # AGENT TOOLS - Uncomment to add specialized agents
        # ========================================================================

        # Example: Register all predefined agents
>>>>>>> 1d7a103f
        from agent_registry import register_predefined_agents
        await register_predefined_agents(self, self.config)

        # Example: Register only specific agents
        #from agent_registry import register_specific_agents
        #await register_specific_agents(self, config=None, agent_names=["research_agent", "creative_agent"])

        # Example: Register a custom agent
        # from agent_registry import register_custom_agent
        # await register_custom_agent(
        #     gpt_service=self,
        #     config=None,
        #     name="math_tutor",
        #     description="A specialized agent for math tutoring and problem-solving",
        #     system_prompt=(
        #         "You are a math tutor. Your role is to:\n"
        #         "- Help students understand mathematical concepts\n"
        #         "- Solve math problems step by step\n"
        #         "- Explain the reasoning behind solutions\n"
        #         "- Provide practice problems and examples\n"
        #         "- Be patient and encouraging\n\n"
        #         "Always show your work and explain each step clearly."
        #     ),
        #     available_tools=[],  # Could add calculator tool here
        #     reasoning_effort="high"
        # )

        pass  # Add your custom tools above this line

    async def _register_mcp_tools(self):
        """Register tools from MCP gateway"""
        if not self.config.MCP_URLS:
            return
        print(f"Connecting to mcp servers at MCP URLs: {self.config.MCP_URLS}")
        try:

            # Initialize MCP client
            self._mcp_client = SimpleMCPClient(self.config.MCP_URLS)
            await self._mcp_client.__aenter__()

            tools = await self._mcp_client.list_tools()


            # Register each MCP tool
            for tool in tools:
                tool_name = tool['name']

                # Create executor that calls MCP
                async def mcp_executor(args: dict, tn=tool_name) -> dict:
                    if self._mcp_client is None:
                        raise ValueError("MCP client is not initialized")
                    return await self._mcp_client.call_tool(tn, args)

                self._register_tool(
                    name=tool_name,
                    description=tool.get('description', f'MCP tool: {tool_name}'),
                    input_schema=tool.get('inputSchema', {}),
                    executor=mcp_executor,
                    tool_type="mcp"
                )

        except Exception as e:
            print(f"❌ Failed to initialize MCP: {e}")
            # Don't raise - allow service to continue without MCP

    async def init_tools(self):
        """
        Initialize all tools (MCP and custom)
        Call this once at startup
        """

        # Register custom tools first
        await self._register_custom_tools()

        # Then register MCP tools
        await self._register_mcp_tools()

    async def shutdown_tools(self):
        """Cleanup resources"""
        if self._mcp_client:
            await self._mcp_client.__aexit__(None, None, None)
            self._mcp_client = None
        self._tool_registry.clear()

    # ------------------------------------------------------------------------
    # Tool Execution
    # ------------------------------------------------------------------------

    async def _execute_tool(self, tool_name: str, arguments: dict) -> dict:
        """
        Execute a tool (works for both MCP and custom tools)

        Returns:
            dict with 'content' or 'error' key
        """
        if tool_name not in self._tool_registry:
            return {"error": f"Tool '{tool_name}' not found"}

        try:
            tool_info = self._tool_registry[tool_name]
            executor = tool_info["executor"]
            print(f"Executing tool: {tool_name} with arguments: {arguments}")
            result = await executor(arguments)
            return result

        except Exception as e:
            return {"error": f"Tool execution failed: {str(e)}"}




    def _get_permitted_tools_for_llm(self, permitted_tools: List[str]) -> List[dict]:
        """
        Get tool definitions in OpenAI function calling format
        Only includes permitted tools
        """
        tools = []

        for tool_name in permitted_tools:
            if tool_name not in self._tool_registry:
                continue

            tool_info = self._tool_registry[tool_name]
            input_schema = tool_info.get("input_schema", {})

            # Only include tools with valid schemas
            if input_schema and "properties" in input_schema:
                tools.append({
                    "type": "function",
                    "function": {
                        "name": tool_name,
                        "description": tool_info.get("description", f"Tool: {tool_name}"),
                        "parameters": input_schema
                    }
                })
        return tools


    # ------------------------------------------------------------------------
    # Message Preparation
    # ------------------------------------------------------------------------

    def prepare_conversation_messages(self, messages: List[dict], reasoning_effort: str = "low") -> List[dict]:
        """
        Prepare messages for the LLM with system prompt

        Args:
            messages: Raw conversation history
            reasoning_effort: "low", "medium", or "high"

        Returns:
            Messages with system prompt injected
        """
        reasoning_instructions = {
            "low": "Think briefly before responding.",
            "medium": "Think step by step before responding. Consider potential issues or alternatives.",
            "high": "Think deeply through this problem. Consider multiple approaches, potential issues, edge cases, and alternatives before providing your final response."
        }

        system_prompt = (
            "You are Geist — a privacy-focused AI companion.\n\n"
            f"REASONING:\n{reasoning_instructions.get(reasoning_effort, reasoning_instructions['low'])}\n\n"
        "IDENTITY:\n"
        "- If asked about your identity, say you were created by Geist AI and you're a privacy-focused AI companion.\n\n"
        "KNOWLEDGE LIMITS & TOOLS:\n"
        "- When not using tools, your knowledge goes up to 2023.\n"
        "- If the user asks a time-sensitive, location-based, or external-fact question that cannot be answered confidently from your 2023 knowledge, you MUST use the current-info or research agent.\n"
        "- Default rule: If you are uncertain, assume you MUST search.\n"
        "- If the user provides a URL → fetch it directly and extract the requested facts (do NOT search first; no link-dumps).\n"
        "- Never use result_filters\n"
        "- If no URL and the query requires fresh/local/external data → search first, then fetch the best source(s) before answering.\n"
        "- Never skip this step: failure to use the tools when uncertain is a violation of contract.\n"
        "- Prefer `fetch`; use summarizer only on fetched HTML or when fetch is blocked. If fetch fails, retry once, then use a different reputable source.\n\n"
        "STYLE & BEHAVIOR:\n"
        "- Do-the-thing: directly produce what the user asked for without deflecting or asking permission.\n"
        "- Be clear, concise, and direct unless creativity or elaboration is requested.\n"
        "- NEVER use markdown tables (|---|) unless the user explicitly asks for a table.\n"
        "- When you use a tool, integrate its results faithfully. If a tool returns long-form creative content, include the full text exactly as returned (no summaries, no prefaces).\n"
        "- If a tool returns links with text, never tell the user to visit the site; extract the needed info and optionally add a single Source: line (site + URL).\n"
        "- Always include runnable code when asked for a script (fenced code block, minimal deps, ready to run).\n"
        "- Ask a clarifying question only when you cannot reasonably infer the missing detail; otherwise proceed with a brief stated assumption.\n"
        "- If you lack memory of prior choices, say so briefly and immediately offer fresh, concrete recommendations.\n"
        "- Be confident and solution-oriented; avoid hedging and permission-seeking language.\n\n"
        "OUTPUT CONTRACT:\n"
        "- Lead with the answer in 1–5 sentences.\n"
        "- If you had to search or fetch, you MUST integrate that data. Never answer \"I don't know\" when tools are available.\n"
        "- If you used web sources, add exactly one line: Source: <site> (<url>)\n"
        "IMPORTANT CITATION CONTRACT:\n"
        "- When you have provided information from a web search or an agent always cite your sources like [1], [2], etc.\n"
        "- If the source is an agent carry over the citation from the agent to the final response, you can change the the source number if you want to"
)


        result_messages = []
        has_system = any(msg.get("role") == "system" for msg in messages)

        if not has_system:
            result_messages.append({"role": "system", "content": system_prompt})
            result_messages.extend(messages)
        else:
            for msg in messages:
                if msg.get("role") == "system":
                    enhanced = msg.get("content", "") + "\n\n" + system_prompt
                    result_messages.append({"role": "system", "content": enhanced})
                else:
                    result_messages.append(msg)

        return result_messages

    # ------------------------------------------------------------------------
    # LLM Configuration
    # ------------------------------------------------------------------------

    def get_chat_completion_params(self) -> tuple:
        headers = {}
        if self.config.OPENAI_KEY:
            headers["Authorization"] = f"Bearer {self.config.OPENAI_KEY}"

        if self.config.USE_REMOTE_INFERENCE:
            url = self.config.REMOTE_INFERENCE_URL
            model = self.config.OPENAI_MODEL
        else:
            url = self.config.INFERENCE_URL
            model = "gpt-3.5-turbo"

        return headers, model, url

    # ------------------------------------------------------------------------
    # Non-Streaming Chat
    # ------------------------------------------------------------------------

    async def process_chat_request(
        self,
        messages: List[dict],
        reasoning_effort: str = "low"
    ) -> str:
        """
        Process a non-streaming chat request (no tool calling)

        Returns:
            AI response as string
        """
        conversation = self.prepare_conversation_messages(messages, reasoning_effort)

        headers, model, url = self.get_chat_completion_params()

        async with httpx.AsyncClient() as client:
            response = await client.post(
                f"{url}/v1/chat/completions",
                json={
                    "messages": conversation,
                    "temperature": 0.7,
                    "max_tokens": self.config.MAX_TOKENS,
                    "stream": False,
                    "model": model
                },
                headers=headers,
                timeout=self.config.INFERENCE_TIMEOUT
            )

        result = response.json()

        # Validate response structure
        if "choices" not in result or not result["choices"]:
            raise ValueError(f"Invalid response from inference service: {result}")

        choice = result["choices"][0]
        if "message" not in choice:
            raise ValueError(f"No message in response: {choice}")

        content = choice["message"].get("content", "")
        if not content:
            raise ValueError(f"Empty content in response")

        return content

    # ------------------------------------------------------------------------
    # Streaming Chat with Tool Calling
    # ------------------------------------------------------------------------

    async def stream_chat_request(
        self,
        messages: List[dict],
        reasoning_effort: str = "low",
        agent_name: str = "orchestrator",
        permitted_tools: List[str] = PERMITTED_TOOLS,

    ):
        """
        Stream chat request with tool calling support

        Yields:
            str: Content chunks to stream to client
            citations: List[dict]
        """
        # Initialize tools if not already done
        if not self._tool_registry:
            await self.init_tools()


        conversation = self.prepare_conversation_messages(messages, reasoning_effort)
        citations = []
        headers, model, url = self.get_chat_completion_params()

        # Get permitted tools for this request
        tools_for_llm = self._get_permitted_tools_for_llm(permitted_tools)
        print("Tools for LLM:", [tool["function"]["name"] for tool in tools_for_llm])


        async def llm_stream_once(msgs: List[dict]):
            """Make a single streaming LLM call"""
            request_data = {
                "messages": msgs,
                "temperature": 0.7,
                "max_tokens": self.config.MAX_TOKENS,
                "stream": True,
                "model": model
            }

            # Add tools if available
            if tools_for_llm:
                request_data["tools"] = tools_for_llm
                request_data["tool_choice"] = "auto"


            try:
                async with httpx.AsyncClient(timeout=self.config.INFERENCE_TIMEOUT) as client:
                    async with client.stream(
                        "POST",
                        f"{url}/v1/chat/completions",
                        headers=headers,
                        json=request_data,
                        timeout=self.config.INFERENCE_TIMEOUT
                    ) as resp:

                        async for line in resp.aiter_lines():
                            if not line or not line.startswith("data: "):
                                continue

                            if "[DONE]" in line:
                                break

                            try:
                                payload = json.loads(line[6:])  # Remove "data: " prefix
                                yield payload
                            except json.JSONDecodeError:
                                continue
            except Exception as e:
                print(f"❌ DEBUG: Exception in llm_stream_once: {e}")
                import traceback
                traceback.print_exc()

        # Main tool calling loop
        tool_call_count = 0

        while tool_call_count < MAX_TOOL_CALLS:
<<<<<<< HEAD
            
            
=======
            print(f"🔄 Tool calling loop iteration {tool_call_count + 1}/{MAX_TOOL_CALLS} for agent: {agent_name}")

>>>>>>> 1d7a103f
            # Process one LLM response and handle tool calls
            async for content_chunk, status, new_citations in process_llm_response_with_tools(
                self._execute_tool,
                llm_stream_once,
                conversation,
                citations,
                agent_name
            ):
                # Stream content to client if available
                if content_chunk:
<<<<<<< HEAD
                    yield content_chunk, new_citations
=======
                    yield content_chunk

>>>>>>> 1d7a103f
                # Check status
                if status == "stop":  # Normal completion or error
                    print(f"✅ Agent {agent_name} stopped normally")
                    return
                elif status == "continue":  # Tool calls executed, continue loop
                    tool_call_count += 1
                    print(f"🔁 Agent {agent_name} continuing after tool execution (iteration {tool_call_count})")
                    break  # Exit the inner loop to continue the outer loop<|MERGE_RESOLUTION|>--- conflicted
+++ resolved
@@ -93,7 +93,6 @@
 
         This is where you add your own tools. See examples below and
         """
-<<<<<<< HEAD
         print("Registering citation tool")
         async def citation_handler(arguments) -> Dict:
 
@@ -152,41 +151,6 @@
             )
 
 
-=======
-        # Example custom tool (commented out - uncomment to use):
-        #
-        # async def calculator(arguments: dict) -> dict:
-        #     """Simple calculator tool"""
-        #     try:
-        #         expression = arguments.get("expression", "")
-        #         result = eval(expression)  # WARNING: eval is dangerous in production!
-        #         return {"content": str(result), "status": "success"}
-        #     except Exception as e:
-        #         return {"error": str(e)}
-        #
-        # self._register_tool(
-        #     name="calculator",
-        #     description="Perform mathematical calculations",
-        #     input_schema={
-        #         "type": "object",
-        #         "properties": {
-        #             "expression": {
-        #                 "type": "string",
-        #                 "description": "Mathematical expression to evaluate"
-        #             }
-        #         },
-        #         "required": ["expression"]
-        #     },
-        #     executor=calculator,
-        #     tool_type="custom"
-        #     )
-
-        # ========================================================================
-        # AGENT TOOLS - Uncomment to add specialized agents
-        # ========================================================================
-
-        # Example: Register all predefined agents
->>>>>>> 1d7a103f
         from agent_registry import register_predefined_agents
         await register_predefined_agents(self, self.config)
 
@@ -543,13 +507,8 @@
         tool_call_count = 0
 
         while tool_call_count < MAX_TOOL_CALLS:
-<<<<<<< HEAD
-            
-            
-=======
             print(f"🔄 Tool calling loop iteration {tool_call_count + 1}/{MAX_TOOL_CALLS} for agent: {agent_name}")
 
->>>>>>> 1d7a103f
             # Process one LLM response and handle tool calls
             async for content_chunk, status, new_citations in process_llm_response_with_tools(
                 self._execute_tool,
@@ -560,12 +519,7 @@
             ):
                 # Stream content to client if available
                 if content_chunk:
-<<<<<<< HEAD
                     yield content_chunk, new_citations
-=======
-                    yield content_chunk
-
->>>>>>> 1d7a103f
                 # Check status
                 if status == "stop":  # Normal completion or error
                     print(f"✅ Agent {agent_name} stopped normally")
