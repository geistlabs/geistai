"""
GPT Service - Handles AI chat requests with tool calling support

This service manages:
1. Chat completions (streaming and non-streaming)
2. Tool registry (MCP and custom tools)
3. Tool execution
4. Conversation message preparation

ARCHITECTURE:
- Tools can be MCP-based (from MCP gateway) or custom (defined in this file)
- Each tool has metadata (name, description, input schema, executor)
- Tool execution is abstracted - the LLM doesn't know which type it's calling
"""

import json
from datetime import datetime
from typing import Dict, List,  Callable, Optional
import httpx
from process_llm_response import process_llm_response_with_tools
from response_schema import AgentResponse
from events import EventEmitter


# MCP imports
from simple_mcp_client import SimpleMCPClient




# Maximum number of tool calls in a single conversation turn
MAX_TOOL_CALLS = 3  # Increased to allow more tool calls before synthesis (with 8K context we have room)


class GptService:
    """Main service for handling GPT requests with tool support"""

    def __init__(self, config, event_emitter: EventEmitter, can_log: bool = False):
        # Store the event emitter
        self.event_emitter = event_emitter
        # Tool registry: name -> {description, input_schema, executor, type}
        self._tool_registry: Dict[str, dict] = {}
        self.config = config
        self.can_log = can_log

        # MCP client (if MCP is enabled)
        self._mcp_client: Optional[SimpleMCPClient] = None
        
        # Tool call tracking
        self._tool_call_count = 0
        self._tool_call_history: List[dict] = []


    # ------------------------------------------------------------------------
    # Tool Call Tracking
    # ------------------------------------------------------------------------
    
    def get_tool_call_count(self) -> int:
        """Get the total number of tool calls made in this session"""
        return self._tool_call_count
    
    def get_tool_call_history(self) -> List[dict]:
        """Get the history of all tool calls made in this session"""
        return self._tool_call_history.copy()
    
    def reset_tool_call_tracking(self):
        """Reset tool call tracking counters"""
        self._tool_call_count = 0
        self._tool_call_history.clear()
    
    def _track_tool_call(self, tool_name: str, arguments: dict, result: dict, execution_time: float = 0.0):
        """Track a tool call for monitoring and debugging"""
        self._tool_call_count += 1
        tool_call_record = {
            "call_number": self._tool_call_count,
            "tool_name": tool_name,
            "arguments": arguments,
            "result": result,
            "execution_time": execution_time,
            "timestamp": datetime.now().isoformat()
        }
        self._tool_call_history.append(tool_call_record)
        
        if self.can_log:
            print(f"🔧 Tool call #{self._tool_call_count}: {tool_name} (took {execution_time:.2f}s)")
    
    def get_tool_call_statistics(self) -> dict:
        """Get statistics about tool calls made in this session"""
        if not self._tool_call_history:
            return {
                "total_calls": 0,
                "average_execution_time": 0.0,
                "tool_usage": {},
                "success_rate": 0.0
            }
        
        total_calls = len(self._tool_call_history)
        total_execution_time = sum(call["execution_time"] for call in self._tool_call_history)
        average_execution_time = total_execution_time / total_calls
        
        # Count tool usage
        tool_usage = {}
        successful_calls = 0
        
        for call in self._tool_call_history:
            tool_name = call["tool_name"]
            tool_usage[tool_name] = tool_usage.get(tool_name, 0) + 1
            
            # Check if call was successful (no error in result)
            if "error" not in call["result"]:
                successful_calls += 1
        
        success_rate = (successful_calls / total_calls) * 100 if total_calls > 0 else 0
        
        return {
            "total_calls": total_calls,
            "average_execution_time": average_execution_time,
            "tool_usage": tool_usage,
            "success_rate": success_rate,
            "total_execution_time": total_execution_time
        }

    # ------------------------------------------------------------------------
    # Tool Registration & Management
    # ------------------------------------------------------------------------



    def _register_tool(
        self,
        name: str,
        description: str,
        input_schema: dict,
        executor: Callable,
        tool_type: str = "custom"
    ):
        """
        Register a tool in the registry

        Args:
            name: Unique tool identifier
            description: What the tool does (shown to LLM)
            input_schema: JSON schema for tool parameters
            executor: Async function that executes the tool
            tool_type: "mcp" or "custom"
        """
        self._tool_registry[name] = {
            "description": description,
            "input_schema": input_schema,
            "executor": executor,
            "type": tool_type
        }

    async def _register_custom_tools(self):
        """
        Register custom (non-MCP) tools here

        This is where you add your own tools. See examples below and
        """

        async def mcp_fetch_tool(args: dict) -> Dict:
            """
            Fetch content from URLs using available MCP fetch tools.
            Expects args to be a dict with one key: 'url'.
            """
            from urllib.parse import urlparse

            url = args.get("url")
            if not url:
                return {"error": "URL is required"}

            try:
                # Validate URL
                print(f"Fetching URL: {url}")
                parsed_url = urlparse(str(url))
                if not parsed_url.scheme or not parsed_url.netloc:
                    return {"error": "Invalid URL format"}

                # Find available MCP fetch tools
                fetch_tools = [
                    tool_name
                    for tool_name, tool_info in self._tool_registry.items()
                    if tool_info.get("type") == "mcp" and "fetch" in tool_name.lower()
                ]

                if not fetch_tools:
                    return {"error": "No MCP fetch tools available"}

                # Use the first available fetch tool
                fetch_tool_name = fetch_tools[0]
                print(f"🔍 Using MCP fetch tool: {fetch_tool_name}")

                # Prepare arguments for the MCP fetch tool
                fetch_args = {"url": url}

                # Try to add recursive flag if the tool supports it
                fetch_args["max_length"] = 10000
                fetch_args["markdown"] = True
                fetch_args["html"] = False
                fetch_args["include_links"] = True
                fetch_args["include_tables"] = True
                fetch_args["include_code"] = True
                fetch_args["recursive"] = True

                # Execute the MCP fetch tool
                result = await self._execute_tool(fetch_tool_name, fetch_args)

                if "error" in result:
                    return {"error": f"MCP fetch failed: {result['error']}"}

                # Extract content from the result
                content = result.get("content", str(result))
                print(f"🔍 MCP Fetch Output for {url}:")
                print(content)

                # Count URLs processed (simple heuristic)
                url_count = content.count("http://") + content.count("https://")
                if url_count == 0:
                    url_count = 1  # At least the original URL

                return {
                    "urls_processed": url_count,
                    "message": f"I have looked at {url_count} URL(s) and found it good",
                    "status": "success",
                    "tool_used": fetch_tool_name
                }

            except Exception as e:
                import traceback
                print(f"Failed to fetch content: {e}")
                traceback.print_exc()
                return {"error": f"Failed to fetch content: {str(e)}"}
        # Register the MCP fetch tool
        self._register_tool(
            name="custom_mcp_fetch",
            description="Fetch content from URLs using MCP fetch Docker container. Recursively fetches all content from the given URL and returns a summary.",
            input_schema={
                "type": "object",
                "properties": {
                    "url": {
                        "type": "string",
                        "description": "The URL to fetch content from"
                    }
                },
                "required": ["url"]
            },
            executor=mcp_fetch_tool,
            tool_type="custom"
        )




        from agent_registry import register_predefined_agents
        await register_predefined_agents(self, self.config)

        # Example: Register only specific agents
        #from agent_registry import register_specific_agents
        #await register_specific_agents(self, config=None, agent_names=["research_agent", "creative_agent"])

        # Example: Register a custom agent
        # from agent_registry import register_custom_agent
        # await register_custom_agent(
        #     gpt_service=self,
        #     config=None,
        #     name="math_tutor",
        #     description="A specialized agent for math tutoring and problem-solving",
        #     system_prompt=(
        #         "You are a math tutor. Your role is to:\n"
        #         "- Help students understand mathematical concepts\n"
        #         "- Solve math problems step by step\n"
        #         "- Explain the reasoning behind solutions\n"
        #         "- Provide practice problems and examples\n"
        #         "- Be patient and encouraging\n\n"
        #         "Always show your work and explain each step clearly."
        #     ),
        #     available_tools=[],  # Could add calculator tool here
        #     reasoning_effort="high"
        # )

        pass  # Add your custom tools above this line

    async def _register_mcp_tools(self):
        """Register tools from MCP gateway"""
        if not self.config.MCP_URLS:
            return
        try:

            # Initialize MCP client
            self._mcp_client = SimpleMCPClient(self.config.MCP_URLS)
            await self._mcp_client.__aenter__()

            tools = await self._mcp_client.list_tools()


            # Custom descriptions for MCP tools (emphasizing their capabilities)
            TOOL_DESCRIPTION_OVERRIDES = {
                "brave_web_search": (
                    "Search the web and get rich summaries with current information. "
                    "Returns a SUMMARY containing key facts, data, and details - not just links. "
                    "For weather queries, the summary includes temperature and conditions. "
                    "For stock prices, the summary includes current price. "
                    "For news, the summary includes headlines and key points. "
                    "READ THE SUMMARY carefully - it usually contains the answer you need."
                ),
                "fetch": (
                    "Fetch the full content of a specific web page URL. "
                    "Use this ONLY if brave_web_search summaries lack critical details. "
                    "For simple queries (weather, stocks, news), the search summary is usually sufficient."
                )
            }

            # Register each MCP tool
            for tool in tools:
                tool_name = tool['name']

                # Create executor that calls MCP
                async def mcp_executor(args: dict, tn=tool_name) -> dict:
                    if self._mcp_client is None:
                        raise ValueError("MCP client is not initialized")
                    return await self._mcp_client.call_tool(tn, args)

                # Filter input schema to only include allowed parameters
                input_schema = tool.get('inputSchema', {})

                # Use custom description if available, otherwise use MCP's description
                description = TOOL_DESCRIPTION_OVERRIDES.get(
                    tool_name,
                    tool.get('description') or f'MCP tool: {tool_name}'
                )

                self._register_tool(
                    name=tool_name,
                    description=description,
                    input_schema=input_schema,
                    executor=mcp_executor,
                    tool_type="mcp"
                )

        except Exception as e:
            print(f"❌ Failed to initialize MCP: {e}")
            # Don't raise - allow service to continue without MCP

    def _filter_tool_schema(self, tool_name: str, schema: dict) -> dict:
        """
        Filter tool schema to only include allowed parameters

        This ensures the LLM only sees parameters we support,
        preventing confusion from extra MCP parameters

        Args:
            tool_name: Name of the tool
            schema: Original schema from MCP gateway

        Returns:
            Filtered schema with only allowed parameters
        """
        from process_llm_response import TOOL_PARAM_SCHEMAS

        tool_schema = TOOL_PARAM_SCHEMAS.get(tool_name)
        if not tool_schema:
            # If no schema defined, return original schema
            return schema

        allowed_params = tool_schema.get("allowed", [])
        required_params = tool_schema.get("required", [])

        if not schema.get("properties"):
            return schema

        # Filter properties to only allowed parameters
        filtered_properties = {
            k: v for k, v in schema["properties"].items()
            if k in allowed_params
        }

        # Return filtered schema
        filtered_schema = {
            "type": "object",
            "properties": filtered_properties,
            "required": [p for p in schema.get("required", []) if p in required_params]
        }

        return filtered_schema

    async def init_tools(self):
        """
        Initialize all tools (MCP and custom)
        Call this once at startup
        """

        

    
        await self._register_mcp_tools()
        # then register custom tools (they might depend on the mcp_tools)
        await self._register_custom_tools()

    async def shutdown_tools(self):
        """Cleanup resources"""
        if self._mcp_client:
            await self._mcp_client.__aexit__(None, None, None)
            self._mcp_client = None
        self._tool_registry.clear()

    # ------------------------------------------------------------------------
    # Tool Execution
    # ------------------------------------------------------------------------

    async def _execute_tool(self, tool_name: str, arguments: dict) -> dict:
        """
        Execute a tool (works for both MCP and custom tools)

        Returns:
            dict with 'content' or 'error' key
        """
        import time
        start_time = time.time()

        if tool_name not in self._tool_registry:
            error_result = {"error": f"Tool '{tool_name}' not found"}
            self._track_tool_call(tool_name, arguments, error_result, time.time() - start_time)
            return error_result

        # Emit tool call start event
        self.event_emitter.emit("tool_call_start", {
            "tool_name": tool_name,
            "arguments": arguments
        })

        try:
            tool_info = self._tool_registry[tool_name]
            executor = tool_info["executor"]
            result = await executor(arguments)
            execution_time = time.time() - start_time

            # Track the successful tool call
            self._track_tool_call(tool_name, arguments, result, execution_time)

            # Emit tool call complete event
            self.event_emitter.emit("tool_call_complete", {
                "tool_name": tool_name,
                "arguments": arguments,
                "result": result
            })

            return result

        except Exception as e:
            execution_time = time.time() - start_time
            error_result = {"error": f"Tool execution failed: {str(e)}"}

            # Track the failed tool call
            self._track_tool_call(tool_name, arguments, error_result, execution_time)

            # Emit tool call error event
            self.event_emitter.emit("tool_call_error", {
                "tool_name": tool_name,
                "arguments": arguments,
                "error": str(e)
            })

            return error_result





    def _get_permitted_tools_for_llm(self, permitted_tools: List[str]) -> List[dict]:
        """
        Get tool definitions in OpenAI function calling format
        Only includes permitted tools
        """
        tools = []

        for tool_name in permitted_tools:
            if tool_name not in self._tool_registry:
                continue

            tool_info = self._tool_registry[tool_name]
            input_schema = tool_info.get("input_schema", {})

            # Only include tools with valid schemas
            if input_schema and "properties" in input_schema:
                tools.append({
                    "type": "function",
                    "function": {
                        "name": tool_name,
                        "description": tool_info.get("description", f"Tool: {tool_name}"),
                        "parameters": input_schema
                    }
                })
        return tools



    def get_chat_completion_params(self) -> tuple:
        headers = {}
        if self.config.OPENAI_KEY:
            headers["Authorization"] = f"Bearer {self.config.OPENAI_KEY}"

        if self.config.USE_REMOTE_INFERENCE:
            url = self.config.REMOTE_INFERENCE_URL
            model = self.config.OPENAI_MODEL
        else:
            url = self.config.INFERENCE_URL
            model = "gpt-3.5-turbo"

        return headers, model, url

    # ------------------------------------------------------------------------
    # Message Preparation
    # ------------------------------------------------------------------------

    def prepare_conversation_messages(self, messages: List[dict], reasoning_effort: str = "low", system_prompt: str = "") -> List[dict]:
        """
        Prepare messages for the LLM with optional system prompt injection.

        Args:
            messages: Raw conversation history
            reasoning_effort: "low", "medium", or "high" (unused but kept for compatibility)
            system_prompt: Optional system prompt to inject

        Returns:
            Messages with system prompt injected if provided
        """
        if not system_prompt:
            return messages

        # Check if there's already a system message
        has_system = any(msg.get("role") == "system" for msg in messages)

        if not has_system:
            # Add system prompt at the beginning
            return [{"role": "system", "content": system_prompt}] + messages
        else:
            # Replace existing system message
            result_messages = []
            for msg in messages:
                if msg.get("role") == "system":
                    result_messages.append({"role": "system", "content": system_prompt})
                else:
                    result_messages.append(msg)
            return result_messages

    # ------------------------------------------------------------------------
    # Non-Streaming Chat
    # ------------------------------------------------------------------------

    async def process_chat_request(
        self,
        messages: List[dict],
        reasoning_effort: str = "low",
        system_prompt: str = ""
    ) -> str:
        """
        Process a non-streaming chat request (no tool calling)

        Returns:
            AI response as string
        """
        conversation = self.prepare_conversation_messages(messages, reasoning_effort, system_prompt)

        headers, model, url = self.get_chat_completion_params()
        print(f"🔍 agent_name:  conversation: {conversation}")
        async with httpx.AsyncClient() as client:
            response = await client.post(
                f"{url}/v1/chat/completions",
                json={
                    "messages": conversation,
                    "temperature": 1.0,
                    "top_p": 1.0,
                    "max_tokens": self.config.MAX_TOKENS,
                    "stream": False,
                    "model": model
                },
                headers=headers,
                timeout=self.config.INFERENCE_TIMEOUT
            )

        result = response.json()

        # Validate response structure
        if "choices" not in result or not result["choices"]:
            raise ValueError(f"Invalid response from inference service: {result}")

        choice = result["choices"][0]
        if "message" not in choice:
            raise ValueError(f"No message in response: {choice}")

        content = choice["message"].get("content", "")
        if not content:
            raise ValueError(f"Empty content in response")

        return content

    # ------------------------------------------------------------------------
    # Streaming Chat with Tool Calling
    # ------------------------------------------------------------------------

    async def stream_chat_request(
        self,
        messages: List[dict],
        permitted_tools: List[str],
        reasoning_effort: str = "low",
        agent_name: str = "orchestrator",
        agent_prompt: str = ""

    ):
        """
        Stream chat request with tool calling support

        Yields:
            str: Content chunks to stream to client
        """
        # Initialize tools if not already done
        if not self._tool_registry:
            await self.init_tools()

        conversation = self.prepare_conversation_messages(messages, reasoning_effort, agent_prompt)
        headers, model, url = self.get_chat_completion_params()

        # Get permitted tools for this request
        tools_for_llm = self._get_permitted_tools_for_llm(permitted_tools)


<<<<<<< HEAD
        async def llm_stream_once(msgs: List[dict]):
            """Make a single streaming LLM call"""
            
=======
        async def llm_stream_once(msgs: List[dict], use_increased_tokens: bool = False):
            """Make a single streaming LLM call

            Args:
                msgs: Messages to send
                use_increased_tokens: If True, use increased max_tokens for tool-calling scenarios
            """
            # Priority 1 Fix: Increase max_tokens for multi-tool scenarios to prevent stream termination
            # Check if conversation has tool calls (indicates multi-tool scenario)
            max_tokens_to_use = self.config.MAX_TOKENS

            has_tool_calls = any(
                msg.get("role") == "assistant" and "tool_calls" in msg
                for msg in msgs
            )

            if has_tool_calls or use_increased_tokens:
                max_tokens_to_use = min(4000, self.config.MAX_TOKENS * 4)
                if self.can_log:
                    print(f"⚡ Using increased max_tokens: {max_tokens_to_use} (multi-tool scenario detected)")

>>>>>>> 7ea4a991
            request_data = {
                "messages": msgs,
                "temperature": 1.0,
                "top_p": 1.0,
                "max_tokens": max_tokens_to_use,
                "stream": True,
                "model": model
            }

            # Add tools if available
            if tools_for_llm:
                request_data["tools"] = tools_for_llm
                request_data["tool_choice"] = "auto"
<<<<<<< HEAD
=======
                if self.can_log:
                    tool_names = [tool.get("function", {}).get("name", "unknown") for tool in tools_for_llm]
                    print(f"🛠️  Tools: {', '.join(tool_names)}")
>>>>>>> 7ea4a991


            
            
            if self.can_log:
                print(f"📤 Sending request with {len(msgs)} messages")

            try:
                async with httpx.AsyncClient(timeout=self.config.INFERENCE_TIMEOUT) as client:
                    async with client.stream(
                        "POST",
                        f"{url}/v1/chat/completions",
                        headers=headers,
                        json=request_data,
                        timeout=self.config.INFERENCE_TIMEOUT
                    ) as resp:
                        # Handle HTTP errors
                        if resp.status_code != 200:
                            error_body = await resp.aread()
                            error_text = error_body.decode(errors='replace')

                            # Parse error details if JSON
                            try:
                                error_json = json.loads(error_text)
                                error_msg = error_json.get("message", error_text)
                                if "context" in error_msg.lower():
                                    print(f"⚠️  Context limit exceeded - {len(msgs)} messages may be too many")
                            except json.JSONDecodeError:
                                pass

                            raise httpx.HTTPStatusError(
                                f"LLM request failed with status {resp.status_code}",
                                request=resp.request,
                                response=resp
                            )

                        # Stream response
                        async for line in resp.aiter_lines():
                            if not line or not line.startswith("data: "):
                                continue

                            if "[DONE]" in line:
                                break

                            try:
                                payload = json.loads(line[6:])  # Remove "data: " prefix
                                yield payload
                            except json.JSONDecodeError:
                                continue

            except httpx.HTTPStatusError:
                raise  # Re-raise HTTP errors
            except Exception as e:
                print(f"❌ Exception in LLM streaming: {e}")
                if self.can_log:
                    import traceback
                    traceback.print_exc()
                raise

        # Main tool calling loop
        tool_call_count = 0
        print(f"🚀 Starting chat request with MAX_TOOL_CALLS={MAX_TOOL_CALLS}")
        
        # Reset tool call tracking for this conversation
        self.reset_tool_call_tracking()

        exited_via_stop = False

        while tool_call_count < MAX_TOOL_CALLS:

            # Process one LLM response and handle tool calls
            async for content_chunk, status in process_llm_response_with_tools(
                self._execute_tool,
                llm_stream_once,
                conversation,
                agent_name
            ):
                # Stream content to client if available
                if content_chunk:
                    yield content_chunk
                # Check status
                if status == "stop":  # Normal completion or error
<<<<<<< HEAD
                    # Print tool call statistics at the end
                    if self.can_log:
                        stats = self.get_tool_call_statistics()
                        print(f"\n📊 Tool Call Statistics:")
                        print(f"   Total calls: {stats['total_calls']}")
                        print(f"   Success rate: {stats['success_rate']:.1f}%")
                        print(f"   Average execution time: {stats['average_execution_time']:.2f}s")
                        if stats['tool_usage']:
                            print(f"   Tool usage: {stats['tool_usage']}")
                    return
=======
                    exited_via_stop = True
                    break  # Exit inner loop to trigger final synthesis
>>>>>>> 7ea4a991
                elif status == "continue":  # Tool calls executed, continue loop
                    tool_call_count += 1
                    print(f"🔧 Tool call #{tool_call_count} completed")
                    break  # Exit the inner loop to continue the outer loop

            # If we got a stop status, exit the tool-calling loop
            if exited_via_stop:
                break

        # If we made tool calls and need to synthesize, do final synthesis
        # ONLY synthesize if MAX_TOOL_CALLS was reached (tool_call_count >= MAX_TOOL_CALLS)
        if tool_call_count >= MAX_TOOL_CALLS:
<<<<<<< HEAD
=======
            print(f"⚠️  MAX_TOOL_CALLS ({MAX_TOOL_CALLS}) reached. Making final synthesis call.")
>>>>>>> 7ea4a991

            # For final synthesis, use the full conversation but with updated system prompt
            final_conversation = []
            for msg in conversation:
                if msg.get("role") == "system":
                    # Replace system prompt for final synthesis
                    final_conversation.append({
                        "role": "system",
                        "content": """You are Geist AI. The user asked a question and you've gathered information using tools.

Now provide a clear, complete answer to their question using the search results. Include relevant facts, data, and citations. Be direct and helpful.

CRITICAL - Handle Contradictions:
- If the search results show information that contradicts the user's question (e.g., they ask for 'president' but the country has 'prime minister'), CLARIFY the distinction in your answer.
- If a title or term in the question doesn't match reality, explain what the correct term is and provide the accurate information.
- Example: If asked "who is the president of Spain", clarify that Spain has a Prime Minister (not a president) and provide both the Prime Minister's name and the King's name.

Important: This is your FINAL response to the user - make it complete, accurate, and actionable."""
                    })
                else:
                    final_conversation.append(msg)

            # Create a tool-free version of llm_stream_once for the final call
            async def llm_stream_final(msgs: List[dict]):
                """Final LLM call without tools"""
                request_data = {
                    "messages": msgs,
                    "temperature": 1.0,
                    "top_p": 1.0,
                    "max_tokens": min(4000, self.config.MAX_TOKENS * 4),
                    "stream": True,
                    "model": model,
                    "reasoning_effort": "medium"  # Better quality for final user-facing responses
                    # NO tools in this request
                }

                if self.can_log:
                    print(f"📤 Final synthesis request")

                try:
                    async with httpx.AsyncClient(timeout=self.config.INFERENCE_TIMEOUT) as client:
                        async with client.stream(
                            "POST",
                            f"{url}/v1/chat/completions",
                            headers=headers,
                            json=request_data,
                            timeout=self.config.INFERENCE_TIMEOUT
                        ) as resp:
                            if resp.status_code != 200:
                                raise httpx.HTTPStatusError(
                                    f"Final synthesis failed with status {resp.status_code}",
                                    request=resp.request,
                                    response=resp
                                )

                            async for line in resp.aiter_lines():
                                if not line or not line.startswith("data: "):
                                    continue
                                if "[DONE]" in line:
                                    break
                                try:
                                    payload = json.loads(line[6:])
                                    yield payload
                                except json.JSONDecodeError:
                                    continue

                except Exception as e:
                    if self.can_log:
                        import traceback
                        traceback.print_exc()
                    raise

            # Use process_llm_response_with_tools for proper streaming and handling
            final_synthesis_content = []
            async for content_chunk, status in process_llm_response_with_tools(
                self._execute_tool,
                llm_stream_final,
                final_conversation,
                agent_name + "_final"
            ):
                if content_chunk:
                    final_synthesis_content.append(content_chunk)
                    yield content_chunk
                if status == "stop":
                    # Print tool call statistics at the end
                    if self.can_log:
                        stats = self.get_tool_call_statistics()
                        print(f"\n📊 Tool Call Statistics:")
                        print(f"   Total calls: {stats['total_calls']}")
                        print(f"   Success rate: {stats['success_rate']:.1f}%")
                        print(f"   Average execution time: {stats['average_execution_time']:.2f}s")
                        if stats['tool_usage']:
                            print(f"   Tool usage: {stats['tool_usage']}")
                    return
                elif status == "continue":
                    # This shouldn't happen in final synthesis (no tools), but handle it
<<<<<<< HEAD
=======
                    print(f"⚠️  Unexpected 'continue' in final synthesis, stopping")
>>>>>>> 7ea4a991
                    return<|MERGE_RESOLUTION|>--- conflicted
+++ resolved
@@ -17,9 +17,10 @@
 from datetime import datetime
 from typing import Dict, List,  Callable, Optional
 import httpx
-from process_llm_response import process_llm_response_with_tools
 from response_schema import AgentResponse
+from process_llm_response import execute_single_tool_call, process_llm_response_with_tools
 from events import EventEmitter
+from extract_relevant_from_webpage import extract_relevant_text
 
 
 # MCP imports
@@ -211,18 +212,27 @@
                 # Extract content from the result
                 content = result.get("content", str(result))
                 print(f"🔍 MCP Fetch Output for {url}:")
-                print(content)
 
                 # Count URLs processed (simple heuristic)
                 url_count = content.count("http://") + content.count("https://")
                 if url_count == 0:
                     url_count = 1  # At least the original URL
-
+                query = args.get("query")
+                if not query:
+                    query = "What is the main content of the page?"
+                relevant_text = "Hi how are you?"
+                try: 
+                    relevant_text = extract_relevant_text(content, query,max_chars=1000, max_blocks=1000)
+                except Exception as e:
+                    print(f"Failed to extract relevant text: {e}")
+                    relevant_text = "Failed to extract relevant text"
+
+                print("This is what I found relevant: ", relevant_text)
                 return {
                     "urls_processed": url_count,
-                    "message": f"I have looked at {url_count} URL(s) and found it good",
                     "status": "success",
-                    "tool_used": fetch_tool_name
+                    "tool_used": fetch_tool_name,
+                    "relevant_text": relevant_text
                 }
 
             except Exception as e:
@@ -240,9 +250,13 @@
                     "url": {
                         "type": "string",
                         "description": "The URL to fetch content from"
+                    },
+                    "query": {
+                        "type": "string",
+                        "description": "Search terms as descriptive keywords and concepts, not questions. Use 3-7 key terms."
                     }
                 },
-                "required": ["url"]
+                "required": ["url", "query"]
             },
             executor=mcp_fetch_tool,
             tool_type="custom"
@@ -624,11 +638,6 @@
         tools_for_llm = self._get_permitted_tools_for_llm(permitted_tools)
 
 
-<<<<<<< HEAD
-        async def llm_stream_once(msgs: List[dict]):
-            """Make a single streaming LLM call"""
-            
-=======
         async def llm_stream_once(msgs: List[dict], use_increased_tokens: bool = False):
             """Make a single streaming LLM call
 
@@ -650,7 +659,6 @@
                 if self.can_log:
                     print(f"⚡ Using increased max_tokens: {max_tokens_to_use} (multi-tool scenario detected)")
 
->>>>>>> 7ea4a991
             request_data = {
                 "messages": msgs,
                 "temperature": 1.0,
@@ -664,12 +672,9 @@
             if tools_for_llm:
                 request_data["tools"] = tools_for_llm
                 request_data["tool_choice"] = "auto"
-<<<<<<< HEAD
-=======
                 if self.can_log:
                     tool_names = [tool.get("function", {}).get("name", "unknown") for tool in tools_for_llm]
                     print(f"🛠️  Tools: {', '.join(tool_names)}")
->>>>>>> 7ea4a991
 
 
             
@@ -752,21 +757,8 @@
                     yield content_chunk
                 # Check status
                 if status == "stop":  # Normal completion or error
-<<<<<<< HEAD
-                    # Print tool call statistics at the end
-                    if self.can_log:
-                        stats = self.get_tool_call_statistics()
-                        print(f"\n📊 Tool Call Statistics:")
-                        print(f"   Total calls: {stats['total_calls']}")
-                        print(f"   Success rate: {stats['success_rate']:.1f}%")
-                        print(f"   Average execution time: {stats['average_execution_time']:.2f}s")
-                        if stats['tool_usage']:
-                            print(f"   Tool usage: {stats['tool_usage']}")
-                    return
-=======
                     exited_via_stop = True
                     break  # Exit inner loop to trigger final synthesis
->>>>>>> 7ea4a991
                 elif status == "continue":  # Tool calls executed, continue loop
                     tool_call_count += 1
                     print(f"🔧 Tool call #{tool_call_count} completed")
@@ -779,10 +771,7 @@
         # If we made tool calls and need to synthesize, do final synthesis
         # ONLY synthesize if MAX_TOOL_CALLS was reached (tool_call_count >= MAX_TOOL_CALLS)
         if tool_call_count >= MAX_TOOL_CALLS:
-<<<<<<< HEAD
-=======
             print(f"⚠️  MAX_TOOL_CALLS ({MAX_TOOL_CALLS}) reached. Making final synthesis call.")
->>>>>>> 7ea4a991
 
             # For final synthesis, use the full conversation but with updated system prompt
             final_conversation = []
@@ -879,8 +868,5 @@
                     return
                 elif status == "continue":
                     # This shouldn't happen in final synthesis (no tools), but handle it
-<<<<<<< HEAD
-=======
                     print(f"⚠️  Unexpected 'continue' in final synthesis, stopping")
->>>>>>> 7ea4a991
                     return