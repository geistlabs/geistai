"""Configuration settings for the router service."""

import os
from pathlib import Path


# Load .env file from parent directory only for OpenAI key when running locally
def _load_openai_key_from_env():
    """Load OpenAI API key from .env file in parent directory if not already set."""
    if os.getenv("OPENAI_API_KEY"):
        return  # Already set, don't override

    try:
        from dotenv import load_dotenv

        # Get the directory where this config.py file is located
        current_dir = Path(__file__).parent
        # Go up one directory to find the .env file
        parent_dir = current_dir.parent
        env_file = parent_dir / ".env"

        if env_file.exists():
            load_dotenv(env_file)
    except ImportError:
        pass  # python-dotenv not installed, silently continue


# Load OpenAI key from .env if needed
_load_openai_key_from_env()

# Gpt configuration
REASONING_EFFORT = os.getenv("REASONING_EFFORT", "low")  # "low", "medium", "high"

# Orchestrator configuration
# Note: Always using nested orchestrator (can handle single-layer or multi-layer scenarios)

# External service settings
INFERENCE_URL = os.getenv("INFERENCE_URL", "http://localhost:8080")

INFERENCE_TIMEOUT = int(os.getenv("INFERENCE_TIMEOUT", "300"))
REMOTE_INFERENCE_URL="https://api.studio.nebius.com"
REMOTE_INFERENCE_KEY=os.getenv("REMOTE_INFERENCE_KEY", "")
USE_REMOTE_INFERENCE =   os.getenv("USE_REMOTE_INFERENCE", "false").lower() == "true"

RATING_INFERENCE_URL = "https://api.openai.com"

if USE_REMOTE_INFERENCE:
    print("Using remote inference")
else:
    print("Using local inference")
OPENAI_MODEL = os.getenv("OPENAI_MODEL", "gpt-3.5-turbo")
INFERENCE_URL = "https://inference.geist.im"
RATING_INFERENCE_KEY = os.getenv("OPENAI_KEY", "")
BRAVE_API_KEY = os.getenv("BRAVE_API_KEY", "")
MCP_BRAVE_URL = os.getenv("MCP_BRAVE_URL", "http://mcp-brave:3000") + "/mcp/"
MCP_FETCH_URL = os.getenv("MCP_FETCH_URL", "http://mcp-fetch:8000") + "/mcp/"
MCP_URLS = [MCP_BRAVE_URL, MCP_FETCH_URL]
OPENAI_MODEL="openai/gpt-oss-20b"
# ... rest of your existing config
# Embeddings service settings
EMBEDDINGS_URL = os.getenv("EMBEDDINGS_URL", "http://embeddings:8001")
EMBEDDINGS_TIMEOUT = int(os.getenv("EMBEDDINGS_TIMEOUT", "60"))

# Memory extraction service settings
MEMORY_EXTRACTION_URL = os.getenv("MEMORY_EXTRACTION_URL", "https://memory.geist.im")
MEMORY_EXTRACTION_TIMEOUT = int(os.getenv("MEMORY_EXTRACTION_TIMEOUT", "60"))

# Embeddings API URL configuration - this is the base route for all embeddings calls
# Should be set to VITE_API_URL/embeddings (e.g., http://localhost:8000/embeddings)
EMBEDDINGS_API_URL = os.getenv("EMBEDDINGS_API_URL", "http://localhost:8000/embeddings")

# API settings
API_HOST = os.getenv("API_HOST", "0.0.0.0")
API_PORT = int(os.getenv("API_PORT", "8000"))

# Token settings
MAX_TOKENS = 4096

<<<<<<< HEAD
# RevenueCat settings
REVENUECAT_API_KEY = os.getenv("REVENUECAT_API_KEY", "")  # Secret API key from dashboard
REVENUECAT_API_URL = "https://api.revenuecat.com/v1"
PREMIUM_ENTITLEMENT_ID = "premium"

# SSL settings
SSL_ENABLED = os.getenv("SSL_ENABLED", "false").lower() == "true"
SSL_CERT_PATH = os.getenv("SSL_CERT_PATH", "/app/certificates/cert.pem")
SSL_KEY_PATH = os.getenv("SSL_KEY_PATH", "/app/certificates/key.pem")


def validate_ssl_config():
    """Validate SSL configuration and certificate files."""
    if not SSL_ENABLED:
        return True, "SSL disabled"

    cert_path = Path(SSL_CERT_PATH)
    key_path = Path(SSL_KEY_PATH)

    # Check if certificate file exists
    if not cert_path.exists():
        return False, f"SSL certificate file not found: {SSL_CERT_PATH}"

    # Check if private key file exists
    if not key_path.exists():
        return False, f"SSL private key file not found: {SSL_KEY_PATH}"

    # Skip permission checks - allow insecure permissions
    # if (
    #     key_path.stat().st_mode & 0o077
    # ):  # Check if key file has world/group read permissions
    #     return False, f"SSL private key file has insecure permissions: {SSL_KEY_PATH}"

    try:
        # Try to load the certificate and key
        with open(cert_path, "rb") as f:
            cert_data = f.read()

        with open(key_path, "rb") as f:
            key_data = f.read()

        # Basic validation - check if files contain PEM data
        if b"-----BEGIN CERTIFICATE-----" not in cert_data:
            return False, f"Invalid certificate format in {SSL_CERT_PATH}"

        if b"-----BEGIN" not in key_data or b"PRIVATE KEY" not in key_data:
            return False, f"Invalid private key format in {SSL_KEY_PATH}"

        return True, "SSL configuration valid"

    except Exception as e:
        return False, f"Error validating SSL files: {str(e)}"


def get_ssl_context():
    """Create SSL context for the server."""
    if not SSL_ENABLED:
        return None

    try:
        context = ssl.create_default_context(ssl.Purpose.CLIENT_AUTH)
        context.load_cert_chain(SSL_CERT_PATH, SSL_KEY_PATH)
        return context
    except Exception as e:
        raise RuntimeError(f"Failed to create SSL context: {str(e)}")
=======
# Tool calling settings
ENABLE_TOOL_CALLS = os.getenv("ENABLE_TOOL_CALLS", "true").lower() == "true"
>>>>>>> 616bfef3
<|MERGE_RESOLUTION|>--- conflicted
+++ resolved
@@ -76,7 +76,6 @@
 # Token settings
 MAX_TOKENS = 4096
 
-<<<<<<< HEAD
 # RevenueCat settings
 REVENUECAT_API_KEY = os.getenv("REVENUECAT_API_KEY", "")  # Secret API key from dashboard
 REVENUECAT_API_URL = "https://api.revenuecat.com/v1"
@@ -142,7 +141,6 @@
         return context
     except Exception as e:
         raise RuntimeError(f"Failed to create SSL context: {str(e)}")
-=======
+
 # Tool calling settings
-ENABLE_TOOL_CALLS = os.getenv("ENABLE_TOOL_CALLS", "true").lower() == "true"
->>>>>>> 616bfef3
+ENABLE_TOOL_CALLS = os.getenv("ENABLE_TOOL_CALLS", "true").lower() == "true"