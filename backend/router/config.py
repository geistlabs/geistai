--- conflicted
+++ resolved
@@ -22,7 +22,9 @@
 API_HOST = os.getenv("API_HOST", "0.0.0.0")
 API_PORT = int(os.getenv("API_PORT", "8000"))
 
-<<<<<<< HEAD
+# Token settings
+MAX_TOKENS = 1500
+
 # SSL settings
 SSL_ENABLED = os.getenv("SSL_ENABLED", "false").lower() == "true"
 SSL_CERT_PATH = os.getenv("SSL_CERT_PATH", "/app/certificates/cert.pem")
@@ -82,8 +84,4 @@
         context.load_cert_chain(SSL_CERT_PATH, SSL_KEY_PATH)
         return context
     except Exception as e:
-        raise RuntimeError(f"Failed to create SSL context: {str(e)}")
-=======
-# Token settings
-MAX_TOKENS = 1500
->>>>>>> b2d45ed3
+        raise RuntimeError(f"Failed to create SSL context: {str(e)}")