--- conflicted
+++ resolved
@@ -32,8 +32,6 @@
     }
 }
 
-<<<<<<< HEAD
-=======
 def clean_tool_arguments(tool_name: str, args: dict) -> dict:
     """
     Clean tool arguments based on schema
@@ -62,7 +60,6 @@
             cleaned_args["count"] = 5
 
     return cleaned_args
->>>>>>> 7ea4a991
 
 class ToolCallResponse(TypedDict):
     success: bool
@@ -101,48 +98,31 @@
     try:
         # Parse tool arguments from JSON string
         tool_args = json.loads(tool_args_str)
-<<<<<<< HEAD
-       
-=======
-
->>>>>>> 7ea4a991
         # Add assistant's tool call to conversation
         local_conversation.append({
             "role": "assistant",
             "content": "",
             "tool_calls": [tool_call]
         })
-<<<<<<< HEAD
-  
-
+
+        # Clean tool arguments using schema-based approach
+        tool_args = clean_tool_arguments(tool_name, tool_args)
+
+        print(f"   🚀 Executing tool: {tool_name}")
 
         # Execute the tool
         result = await execute_tool(tool_name, tool_args)
-        print("Tool result for ", tool_name, " is: ", json.dumps(result, indent=2))
-=======
-
-        # Clean tool arguments using schema-based approach
-        tool_args = clean_tool_arguments(tool_name, tool_args)
-
-        print(f"   🚀 Executing tool: {tool_name}")
-
-        # Execute the tool
-        result = await execute_tool(tool_name, tool_args)
 
         # Format result for LLM
->>>>>>> 7ea4a991
         tool_call_result = format_tool_result_for_llm(
             tool_call["id"],
             result
         )
 
         local_conversation.append(tool_call_result)
-<<<<<<< HEAD
-=======
 
         print(f"   ✅ Tool call succeeded: {tool_name}")
 
->>>>>>> 7ea4a991
         return ToolCallResponse(
             success=True,
             new_conversation_entries=local_conversation,
@@ -164,10 +144,7 @@
         )
 
     except Exception as e:
-<<<<<<< HEAD
-=======
         print(f"   ❌ Execution error in {tool_name}: {str(e)}")
->>>>>>> 7ea4a991
         import traceback
         traceback.print_exc()
         error_result = {"error": str(e)}
@@ -272,17 +249,10 @@
         choice = delta["choices"][0]
         delta_obj = choice.get("delta", {})
 
-<<<<<<< HEAD
-
-        # Accumulate tool calls
-        if "tool_calls" in delta_obj:
-            saw_tool_call = True
-=======
         # Accumulate tool calls
         if "tool_calls" in delta_obj:
             saw_tool_call = True
             print(f"🔍 [agent: {agent_name}] 🛠️  TOOL CALL DETECTED")
->>>>>>> 7ea4a991
 
             for tc_delta in delta_obj["tool_calls"]:
                 tc_index = tc_delta.get("index", 0)
@@ -306,19 +276,11 @@
                     if "arguments" in func:
                         current_tool_calls[tc_index]["function"]["arguments"] += func["arguments"]
 
-<<<<<<< HEAD
-
-=======
->>>>>>> 7ea4a991
         # Stream content to client and print reasoning as it happens
         # HARMONY FORMAT FIX: GPT-OSS streams to "reasoning_content" after tool calls
         # We need to capture both "content" and "reasoning_content" channels
         elif "content" in delta_obj and delta_obj["content"]:
             content_deltas_count += 1
-<<<<<<< HEAD
-            yield (delta_obj["content"], None)  # Content with no status change
-
-=======
             # Yield with explicit channel identification for frontend as a tuple
             yield ({
                 "channel": "content",
@@ -331,7 +293,6 @@
                 "channel": "reasoning",
                 "data": delta_obj["reasoning_content"]
             }, None)
->>>>>>> 7ea4a991
 
         # Safety: Force stop if final synthesis is stuck in reasoning loop
         if "_final" in agent_name and delta_count > max_deltas_without_content and content_deltas_count == 0:
