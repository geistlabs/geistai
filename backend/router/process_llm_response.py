--- conflicted
+++ resolved
@@ -176,7 +176,6 @@
         citations: List[dict],
         agent_name: str,
     ):
-<<<<<<< HEAD
     """
     Process one LLM response and handle tool calls if needed
 
@@ -274,108 +273,4 @@
         return
 
     # This shouldn't happen, but just in case
-    yield (None, "stop", citations)
-=======
-        """
-        Process one LLM response and handle tool calls if needed
-
-        Args:
-            llm_stream_once: Function that streams one LLM response
-            conversation: Current conversation messages
-
-        Yields:
-            tuple: (content_chunk, status)
-            - content_chunk: str or None (content to stream to client)
-            - status: str ("continue", "stop", or None for continue streaming)
-        """
-        current_tool_calls = []
-        saw_tool_call = False
-
-        # Stream one LLM response
-        async for delta in llm_stream_once(conversation):
-            if "choices" not in delta or not delta["choices"]:
-                # Print reasoning content as it happens
-                continue
-
-            choice = delta["choices"][0]
-            delta_obj = choice.get("delta", {})
-
-            # Accumulate tool calls
-            if "tool_calls" in delta_obj:
-                saw_tool_call = True
-
-
-                for tc_delta in delta_obj["tool_calls"]:
-                    tc_index = tc_delta.get("index", 0)
-                    # Ensure array is large enough
-                    while len(current_tool_calls) <= tc_index:
-                        current_tool_calls.append({
-                            "id": "",
-                            "type": "function",
-                            "function": {"name": "", "arguments": ""}
-                        })
-
-                    # Accumulate data
-                    if "id" in tc_delta:
-                        current_tool_calls[tc_index]["id"] = tc_delta["id"]
-                    if "type" in tc_delta:
-                        current_tool_calls[tc_index]["type"] = tc_delta["type"]
-                    if "function" in tc_delta:
-                        func = tc_delta["function"]
-                        if "name" in func:
-                            current_tool_calls[tc_index]["function"]["name"] += func["name"]
-                        if "arguments" in func:
-                            current_tool_calls[tc_index]["function"]["arguments"] += func["arguments"]
-
-            # Stream content to client and print reasoning as it happens
-            elif "content" in delta_obj and delta_obj["content"]:
-
-                yield (delta_obj["content"], None)  # Content with no status change
-
-            # Check finish reason
-            finish_reason = choice.get("finish_reason")
-            if finish_reason:
-                print(f"🏁 Agent {agent_name} finish_reason={finish_reason}, tool_calls={len(current_tool_calls)}, saw_content={bool([c for c in [delta_obj.get('content')] if c])}")
-                if finish_reason == "tool_calls" and current_tool_calls:
-                    # Execute tool calls concurrently
-
-                    # Create tasks for concurrent execution
-                    tasks = []
-                    for tool_call in current_tool_calls:
-
-
-                        task = execute_single_tool_call(tool_call, execute_tool, conversation)
-                        tasks.append(task)
-
-                    # Execute all tool calls concurrently
-                    results = await asyncio.gather(*tasks, return_exceptions=True)
-                    print(f"Agent Results: {agent_name}")
-                    if agent_name == "orchestrator":
-                        print(f"Agent Results: {results}")
-
-                    # Check if any tool call failed
-                    for i, result in enumerate(results):
-                        if isinstance(result, Exception):
-                            yield (None, "stop")  # Stop on error
-                            return
-                        elif result is False:
-                            yield (None, "stop")  # Stop on error
-                            return
-
-                    await asyncio.sleep(0.1)
-                    yield (None, "continue")  # Tool calls executed, continue loop
-                    return
-
-                elif finish_reason == "stop":
-                    # Normal completion, we're done
-                    yield (None, "stop")
-                    return
-
-        # If no tools were called, we're done
-        if not saw_tool_call:
-            yield (None, "stop")
-            return
-
-        # This shouldn't happen, but just in case
-        yield (None, "stop")
->>>>>>> 1d7a103f
+    yield (None, "stop", citations)