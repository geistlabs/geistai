# Test Docker GPU access with: docker run --rm --gpus all nvidia/cuda:12.8.0-base-ubuntu24.04 nvidia-smi

services:
  # CPU mode router service
  router:
    build: ./router
    ports:
      - "0.0.0.0:8000:8000"  # Bind to all interfaces
      - "0.0.0.0:8443:8443" # HTTPS port (uncomment if using SSL)
    environment:
      - LOG_LEVEL=DEBUG
      - HARMONY_REASONING_EFFORT=low
      - INFERENCE_URL=http://inference:8080
      - EMBEDDINGS_URL=http://embeddings:8001
<<<<<<< HEAD
      - MEMORY_EXTRACTION_URL=https://memory.geist.im
      
=======
      - MEMORY_EXTRACTION_URL=http://host.docker.internal:8082
>>>>>>> 5cad6fca
      # Development-specific Python settings
      - PYTHONUNBUFFERED=1
      - PYTHONDONTWRITEBYTECODE=1
      - WATCHDOG_POLLING=true
      - RATING_INFERENCE_URL=${RATING_INFERENCE_URL}
      - RATING_INFERENCE_KEY=${RATING_INFERENCE_KEY}
      - RATING_INFERENCE_MODEL=${RATING_INFERENCE_MODEL}
      - REMOTE_INFERENCE_KEY=${REMOTE_INFERENCE_KEY}
      - USE_REMOTE_INFERENCE=${USE_REMOTE_INFERENCE}
      - REMOTE_INFERENCE_MODEL=${REMOTE_INFERENCE_MODEL}
      - REMOTE_INFERENCE_URL=${REMOTE_INFERENCE_URL}
      - BRAVE_API_KEY=${BRAVE_API_KEY}
      - MCP_BRAVE_URL=http://mcp-brave:8080

    volumes:
      # Mount source code for live reloading
      - ./router:/app
      # Mount certificates directory if needed (read-only is fine for certs)
      - ./router/certificates:/app/certificates:ro
    command:
      [
        "python",
        "-c",
        "import uvicorn; uvicorn.run('main:app', host='0.0.0.0', port=8000, reload=True, reload_dirs=['/app'])",
      ]
    depends_on:
      - inference
      - mcp-brave
      - embeddings
    healthcheck:
      # Use HTTP for healthcheck in local development
      test: ["CMD", "curl", "-f", "http://localhost:8000/health"]
      interval: 30s
      timeout: 10s
      retries: 3
      start_period: 10s
    # Development settings
    restart: "no"
    labels:
      - "dev.environment=development"
      - "dev.service=router"
    networks:
      - geist-network
    profiles:
      - cpu

  # GPU mode router service
  router-gpu:
    build: ./router
    ports:
      - "8000:8000"  # Bind to all interfaces
      - "8443:8443" # HTTPS port (uncomment if using SSL)
    environment:
      - LOG_LEVEL=DEBUG
      - HARMONY_REASONING_EFFORT=low
      - INFERENCE_URL=http://inference-gpu:8080
      - EMBEDDINGS_URL=http://embeddings:8001
<<<<<<< HEAD
      - MEMORY_EXTRACTION_URL=https://memory.geist.im
      - RATING_INFERENCE_URL=${RATING_INFERENCE_URL}
      - RATING_INFERENCE_KEY=${RATING_INFERENCE_KEY}
      - RATING_INFERENCE_MODEL=${RATING_INFERENCE_MODEL}
      - REMOTE_INFERENCE_KEY=${REMOTE_INFERENCE_KEY}
      - USE_REMOTE_INFERENCE=${USE_REMOTE_INFERENCE}
      - REMOTE_INFERENCE_MODEL=${REMOTE_INFERENCE_MODEL}
      - REMOTE_INFERENCE_URL=${REMOTE_INFERENCE_URL}
=======
      - MEMORY_EXTRACTION_URL=http://host.docker.internal:8082
>>>>>>> 5cad6fca
      # Development-specific Python settings
      - PYTHONUNBUFFERED=1
      - PYTHONDONTWRITEBYTECODE=1
      - WATCHDOG_POLLING=true
      - MCP_BRAVE_URL=http://mcp-brave:8080

    volumes:
      # Mount source code for live reloading
      - ./router:/app
      # Mount certificates directory if needed (read-only is fine for certs)
      - ./router/certificates:/app/certificates:ro
    command:
      [
        "python",
        "-c",
        "import uvicorn; uvicorn.run('main:app', host='0.0.0.0', port=8000, reload=True, reload_dirs=['/app'])",
      ]
    depends_on:
      - inference
      - mcp-brave
    healthcheck:
      # Use HTTP for healthcheck in local development
      test: ["CMD", "curl", "-f", "http://localhost:8000/health"]
      interval: 30s
      timeout: 10s
      retries: 3
      start_period: 10s
    # Development settings
    restart: "no"
    labels:
      - "dev.environment=development"
      - "dev.service=router-gpu"
    networks:
      - geist-network
    profiles:
      - gpu

  # Local inference router service (assumes inference runs on host)
  router-local:
    build: ./router
    ports:
      - "8000:8000"  # Bind to all interfaces
      - "8443:8443"  # HTTPS port (uncomment if using SSL)
    environment:
      - LOG_LEVEL=DEBUG
      - HARMONY_REASONING_EFFORT=low
      - INFERENCE_URL=http://host.docker.internal:8080  # Connect to host inference
      - EMBEDDINGS_URL=http://embeddings:8001
      - MEMORY_EXTRACTION_URL=http://host.docker.internal:8082
      - WHISPER_SERVICE_URL=http://host.docker.internal:8004  # Connect to host whisper
      # Development-specific Python settings
      - PYTHONUNBUFFERED=1
      - PYTHONDONTWRITEBYTECODE=1
      # Testing flags
      - DISABLE_PREMIUM_CHECK=true
      - WATCHDOG_POLLING=true
      - MCP_BRAVE_URL=http://mcp-brave:8080
      - RATING_INFERENCE_URL=${RATING_INFERENCE_URL}
      - RATING_INFERENCE_KEY=${RATING_INFERENCE_KEY}
      - RATING_INFERENCE_MODEL=${RATING_INFERENCE_MODEL}
      - REMOTE_INFERENCE_KEY=${REMOTE_INFERENCE_KEY}
      - USE_REMOTE_INFERENCE=${USE_REMOTE_INFERENCE}
      - REMOTE_INFERENCE_MODEL=${REMOTE_INFERENCE_MODEL}
      - REMOTE_INFERENCE_URL=${REMOTE_INFERENCE_URL}
      - BRAVE_API_KEY=${BRAVE_API_KEY}
      - MCP_FETCH_URL=http://mcp-fetch:8000

    volumes:
      # Mount source code for live reloading
      - ./router:/app
      # Mount certificates directory if needed (read-only is fine for certs)
      - ./router/certificates:/app/certificates:ro
    command:
      [
        "python",
        "-c",
        "import uvicorn; uvicorn.run('main:app', host='0.0.0.0', port=8000, reload=True, reload_dirs=['/app'])",
      ]
    depends_on:
      - mcp-brave
      - embeddings
    healthcheck:
      # Use HTTP for healthcheck in local development
      test: ["CMD", "curl", "-f", "http://localhost:8000/health"]
      interval: 30s
      timeout: 10s
      retries: 3
      start_period: 10s
    # Development settings
    restart: "no"
    labels:
      - "dev.environment=development"
      - "dev.service=router-local"
    networks:
      - geist-network
    profiles:
      - local

  gateway:
    image: docker/mcp-gateway
    ports:
      - "9011:9011"
    command:
      - --transport=http
      - --servers=brave
      - --verbose=true
      - --port=9011
      - --static=true
      - --log-calls
    volumes:
      - /var/run/docker.sock:/var/run/docker.sock
    deploy:
      resources:
        limits:
          cpus: "2.0"
          memory: "4G"
        reservations:
          cpus: "1.0"
          memory: "2G"
    networks:
      - geist-network
    environment:
      - BRAVE_API_KEY=${BRAVE_API_KEY}
    depends_on:
      - mcp-brave
  mcp-fetch:
    image: mcp/fetch:latest
    entrypoint: ["sh", "-c"]
    command: [". /app/.venv/bin/activate && pip install mcp-http-bridge && mcp-http-bridge --command 'python -m mcp_server_fetch' --port 8000 --host 0.0.0.0"]
    environment:
    - PORT=8000
    - FETCH_MCP_TRANSPORT=http
    init: true
    cpus: 1
    mem_limit: 2g
    security_opt:
      - no-new-privileges
    labels:
      - docker-mcp=true
      - docker-mcp-tool-type=mcp
      - docker-mcp-name=fetch
      - docker-mcp-transport=http
    ports:
      - "3002:8000"  # Expose MCP service on port 3002
    networks:
      - geist-network

  postgresdb:
    image: postgres:15.5
    user: postgres
    environment:
      POSTGRES_USER: postgres
      POSTGRES_DB: test-storage # Database for GeistAI application
      POSTGRES_PASSWORD: password
      POSTGRES_HOST_AUTH_METHOD: "scram-sha-256"
    volumes:
      - postgres_data:/var/lib/postgresql/data
      - ./000-create-multiple-pg-databases.sql:/docker-entrypoint-initdb.d/000-create-multiple-pg-databases.sql
    ports:
      - 5433:5432
    healthcheck:
      test: ["CMD-SHELL", "pg_isready -h localhost -p 5432"]
      interval: 3s
      timeout: 5s
      retries: 10
    attach: false


  mcp-brave:
    image: mcp/brave-search:latest

    environment:
      - BRAVE_API_KEY=${BRAVE_API_KEY}
      - BRAVE_MCP_TRANSPORT=http
      - MCP_PORT=8080
      - PORT=8080
    init: true
    cpus: 1
    mem_limit: 2g
    security_opt:
      - no-new-privileges
    labels:
      - docker-mcp=true
      - docker-mcp-tool-type=mcp
      - docker-mcp-name=brave
      - docker-mcp-transport=http
    ports:
      - "3001:8080"  # Expose MCP service on port 3001
    networks:
      - geist-network

  # CPU-only inference service (default)
  inference:
    build:
      context: ./inference
      dockerfile: Dockerfile.cpu
    ports:
      - "8080:8080"
    platform: linux/amd64
    environment:
      - MODEL_PATH=./models/gpt-oss-20b-Q4_K_S.gguf
      - HOST=0.0.0.0
      - PORT=8080
      - CONTEXT_SIZE=4096
      - THREADS=0 # Auto-detect CPU threads
      - GPU_LAYERS=0 # CPU-only mode
    deploy:
      resources:
        limits:
          memory: 16G # Adjust based on model size (GPT-OSS 20B needs more)
        reservations:
          memory: 4G
    healthcheck:
      test: ["CMD", "curl", "-f", "http://localhost:8080/health"]
      interval: 30s
      timeout: 10s
      retries: 5
      start_period: 60s # Model loading takes time
    volumes:
      # Mount the models directory
      - ./inference/models:/models:ro
    # Apple Silicon M3 GPU acceleration happens automatically via Metal backend
    restart: unless-stopped
    labels:
      - "dev.environment=development"
      - "dev.service=inference"
    networks:
      - geist-network
    profiles:
      - cpu

  # GPU-enabled inference service (requires nvidia-docker)
  inference-gpu:
    build:
      context: ./inference
      dockerfile: Dockerfile.gpu
    ports:
      - "8080:8080"
    platform: linux/amd64 # Use AMD64 for NVIDIA GPU support
    environment:
      - MODEL_PATH=./models/gpt-oss-20b-Q4_K_S.gguf
      - HOST=0.0.0.0
      - PORT=8080
      - CONTEXT_SIZE=4096
      - THREADS=0 # Auto-detect CPU threads
      - GPU_LAYERS=${GPU_LAYERS:-8} # Use 8 GPU layers for RTX 5070 (8GB VRAM)
    deploy:
      resources:
        limits:
          memory: 16G # Adjust based on model size (GPT-OSS 20B needs more)
        reservations:
          memory: 4G
          devices:
            - driver: nvidia
              count: 1
              capabilities: [gpu]
    healthcheck:
      test: ["CMD", "curl", "-f", "http://localhost:8080/health"]
      interval: 30s
      timeout: 10s
      retries: 5
      start_period: 60s # Model loading takes time
    volumes:
      # Mount the models directory
      - ./inference/models:/models:ro
    restart: unless-stopped
    labels:
      - "dev.environment=development"
      - "dev.service=inference-gpu"
    networks:
      - geist-network
    profiles:
      - gpu

  embeddings:
    build:
      context: ./embeddings
      dockerfile: Dockerfile
      args:
        - BUILDKIT_INLINE_CACHE=1
    ports:
      - "8001:8001"
    environment:
      - ENVIRONMENT=development
      - LOG_LEVEL=DEBUG
      - API_HOST=0.0.0.0
      - API_PORT=8001
      - DEFAULT_MODEL=all-MiniLM-L6-v2
      - MODEL_CACHE_DIR=/opt/venv/models
      - SENTENCE_TRANSFORMERS_HOME=/opt/venv/models
      # Development-specific Python settings
      - PYTHONUNBUFFERED=1
      - PYTHONDONTWRITEBYTECODE=1
      - WATCHDOG_POLLING=true
    volumes:
      # Mount source code for live reloading (read-write to allow model directory creation)
      - ./embeddings:/app
      # Keep model cache volume for performance using the optimized cache location
      - embeddings-models:/opt/venv/models
    command:
      [
        "uvicorn",
        "main:app",
        "--host",
        "0.0.0.0",
        "--port",
        "8001",
        "--reload",
        "--reload-dir",
        "/app",
      ]
    healthcheck:
      test: ["CMD", "curl", "-f", "http://localhost:8001/health"]
      interval: 30s
      timeout: 10s
      retries: 3
      start_period: 30s
    deploy:
      resources:
        limits:
          memory: 4G
        reservations:
          memory: 1G
    # Development settings
    restart: "no"
    labels:
      - "dev.environment=development"
      - "dev.service=embeddings"
    networks:
      - geist-network

  # CPU mode webapp service
  webapp:
    build: ./webapp
    ports:
      - "3000:3000"
    environment:
      - VITE_API_URL=${VITE_API_URL:-http://localhost:8000}
      - NODE_ENV=development
    volumes:
      # Mount source code for live reloading
      - ./webapp/src:/app/src
      - ./webapp/public:/app/public
      - ./webapp/index.html:/app/index.html
      - ./webapp/vite.config.ts:/app/vite.config.ts
      - ./webapp/tsconfig.json:/app/tsconfig.json
      - ./webapp/tsconfig.node.json:/app/tsconfig.node.json
    depends_on:
      - router
    healthcheck:
      test: ["CMD", "curl", "-f", "http://localhost:3000"]
      interval: 30s
      timeout: 10s
      retries: 3
      start_period: 10s
    restart: unless-stopped
    labels:
      - "dev.environment=development"
      - "dev.service=webapp"
    networks:
      - geist-network
    profiles:
      - cpu

  # GPU mode webapp service
  webapp-gpu:
    build: ./webapp
    ports:
      - "3000:3000"
    environment:
      - VITE_API_URL=${VITE_API_URL:-http://localhost:8000}
      - NODE_ENV=development
    volumes:
      # Mount source code for live reloading
      - ./webapp/src:/app/src
      - ./webapp/public:/app/public
      - ./webapp/index.html:/app/index.html
      - ./webapp/vite.config.ts:/app/vite.config.ts
      - ./webapp/tsconfig.json:/app/tsconfig.json
      - ./webapp/tsconfig.node.json:/app/tsconfig.node.json
    depends_on:
      - router-gpu
    healthcheck:
      test: ["CMD", "curl", "-f", "http://localhost:3000"]
      interval: 30s
      timeout: 10s
      retries: 3
      start_period: 10s
    restart: unless-stopped
    labels:
      - "dev.environment=development"
      - "dev.service=webapp-gpu"
    networks:
      - geist-network
    profiles:
      - gpu

volumes:
  embeddings-models:
    driver: local
  postgres_data:
    driver: local

networks:
  geist-network:
    driver: bridge<|MERGE_RESOLUTION|>--- conflicted
+++ resolved
@@ -12,12 +12,7 @@
       - HARMONY_REASONING_EFFORT=low
       - INFERENCE_URL=http://inference:8080
       - EMBEDDINGS_URL=http://embeddings:8001
-<<<<<<< HEAD
-      - MEMORY_EXTRACTION_URL=https://memory.geist.im
-      
-=======
       - MEMORY_EXTRACTION_URL=http://host.docker.internal:8082
->>>>>>> 5cad6fca
       # Development-specific Python settings
       - PYTHONUNBUFFERED=1
       - PYTHONDONTWRITEBYTECODE=1
@@ -75,18 +70,7 @@
       - HARMONY_REASONING_EFFORT=low
       - INFERENCE_URL=http://inference-gpu:8080
       - EMBEDDINGS_URL=http://embeddings:8001
-<<<<<<< HEAD
-      - MEMORY_EXTRACTION_URL=https://memory.geist.im
-      - RATING_INFERENCE_URL=${RATING_INFERENCE_URL}
-      - RATING_INFERENCE_KEY=${RATING_INFERENCE_KEY}
-      - RATING_INFERENCE_MODEL=${RATING_INFERENCE_MODEL}
-      - REMOTE_INFERENCE_KEY=${REMOTE_INFERENCE_KEY}
-      - USE_REMOTE_INFERENCE=${USE_REMOTE_INFERENCE}
-      - REMOTE_INFERENCE_MODEL=${REMOTE_INFERENCE_MODEL}
-      - REMOTE_INFERENCE_URL=${REMOTE_INFERENCE_URL}
-=======
       - MEMORY_EXTRACTION_URL=http://host.docker.internal:8082
->>>>>>> 5cad6fca
       # Development-specific Python settings
       - PYTHONUNBUFFERED=1
       - PYTHONDONTWRITEBYTECODE=1
