# Test Docker GPU access with: docker run --rm --gpus all nvidia/cuda:12.8.0-base-ubuntu24.04 nvidia-smi

services:
  # CPU mode router service
  router:
    build: ./router
    ports:
      - "8000:8000"
      - "8443:8443" # HTTPS port (uncomment if using SSL)
    environment:
      - LOG_LEVEL=DEBUG
      - HARMONY_REASONING_EFFORT=low
      - INFERENCE_URL=http://inference:8080
      - EMBEDDINGS_URL=http://embeddings:8001
      - SSL_ENABLED=false
      # Development-specific Python settings
      - PYTHONUNBUFFERED=1
      - PYTHONDONTWRITEBYTECODE=1
      - WATCHDOG_POLLING=true
      
      - OPENAI_URL=https://api.openai.com
      - USE_REMOTE_INFERENCE=${USE_REMOTE_INFERENCE}
      - OPENAI_KEY=${OPENAI_KEY}
      - USE_REMOTE_INFERENCE=true
      - BRAVE_API_KEY=${BRAVE_API_KEY}
      - MCP_HOST=http://gateway:9011/mcp
      # SSL Configuration (uncomment to enable)
      # - SSL_ENABLED=true
      # - SSL_CERT_PATH=/app/certificates/cert.pem
      # - SSL_KEY_PATH=/app/certificates/key.pem
      # - API_PORT=8443
    volumes:
      # Mount source code for live reloading
      - ./router:/app
      # Mount certificates directory if needed (read-only is fine for certs)
      - ./router/certificates:/app/certificates:ro
    command:
      [
        "python",
        "-c",
        "import uvicorn; uvicorn.run('main:app', host='0.0.0.0', port=8000, reload=True, reload_dirs=['/app'])",
      ]
    depends_on:
      - inference
<<<<<<< HEAD
      - gateway
=======
      - embeddings
>>>>>>> 6d1a0f90
    healthcheck:
      # Use HTTP for healthcheck in local development
      test: ["CMD", "curl", "-f", "http://localhost:8000/health"]
      interval: 30s
      timeout: 10s
      retries: 3
      start_period: 10s
    # Development settings
    restart: "no"
    labels:
      - "dev.environment=development"
      - "dev.service=router"
    networks:
      - geist-network
    profiles:
      - cpu

  # GPU mode router service
  router-gpu:
    build: ./router
    ports:
      - "8000:8000"
      - "8443:8443" # HTTPS port (uncomment if using SSL)
    environment:
      - LOG_LEVEL=DEBUG
      - HARMONY_REASONING_EFFORT=low
      - INFERENCE_URL=http://inference-gpu:8080
      - EMBEDDINGS_URL=http://embeddings:8001
      - SSL_ENABLED=false
      # Development-specific Python settings
      - PYTHONUNBUFFERED=1
      - PYTHONDONTWRITEBYTECODE=1
      - WATCHDOG_POLLING=true
      # SSL Configuration (uncomment to enable)
      # - SSL_ENABLED=true
      # - SSL_CERT_PATH=/app/certificates/cert.pem
      # - SSL_KEY_PATH=/app/certificates/key.pem
      # - API_PORT=8443
    volumes:
      # Mount source code for live reloading
      - ./router:/app
      # Mount certificates directory if needed (read-only is fine for certs)
      - ./router/certificates:/app/certificates:ro
    command:
      [
        "python",
        "-c",
        "import uvicorn; uvicorn.run('main:app', host='0.0.0.0', port=8000, reload=True, reload_dirs=['/app'])",
      ]
    depends_on:
      - inference-gpu
<<<<<<< HEAD
      - gateway
=======
      - embeddings
>>>>>>> 6d1a0f90
    healthcheck:
      # Use HTTP for healthcheck in local development
      test: ["CMD", "curl", "-f", "http://localhost:8000/health"]
      interval: 30s
      timeout: 10s
      retries: 3
      start_period: 10s
    # Development settings
    restart: "no"
    labels:
      - "dev.environment=development"
      - "dev.service=router-gpu"
    networks:
      - geist-network
    profiles:
      - gpu

  gateway:
    image: docker/mcp-gateway
    ports:
      - "9011:9011"
    command:
      - --transport=http
      - --servers=brave,fetch
      - --verbose=true
      - --port=9011
      - --static=true
      - --log-calls
    volumes:
      - /var/run/docker.sock:/var/run/docker.sock
    deploy:
      resources:
        limits:
          cpus: "2.0"
          memory: "4G"
        reservations:
          cpus: "1.0"
          memory: "2G"
    networks:
      - geist-network
    environment:
      - BRAVE_API_KEY=${BRAVE_API_KEY}
    depends_on:
      - mcp-brave
      - mcp-fetch

  
  mcp-brave:
    image: mcp/brave-search:latest
    entrypoint: ["/docker-mcp/misc/docker-mcp-bridge", "node", "dist/index.js"]
    init: true
    cpus: 1
    mem_limit: 2g
    security_opt:
      - no-new-privileges
    labels:
      - docker-mcp=true
      - docker-mcp-tool-type=mcp
      - docker-mcp-name=brave
      - docker-mcp-transport=stdio
    volumes:
      - type: image
        source: docker/mcp-gateway
        target: /docker-mcp
    environment:
      - BRAVE_API_KEY=${BRAVE_API_KEY}
    networks:
      - geist-network

  mcp-fetch:
    image: mcp/fetch@sha256:ef9535a3f07249142f9ca5a6033d7024950afdb6dc05e98292794a23e9f5dfbe
    entrypoint: ["/docker-mcp/misc/docker-mcp-bridge", "mcp-server-fetch"]
    init: true
    cpus: 1
    mem_limit: 2g
    security_opt:
      - no-new-privileges
    labels:
      - docker-mcp=true
      - docker-mcp-tool-type=mcp
      - docker-mcp-name=fetch
      - docker-mcp-transport=stdio
    volumes:
      - type: image
        source: docker/mcp-gateway
        target: /docker-mcp
    networks: 
      - geist-network
  
  # CPU-only inference service (default)
  inference:
    build:
      context: ./inference
      dockerfile: Dockerfile.cpu
    ports:
      - "8080:8080"
    platform: linux/amd64
    environment:
      - MODEL_PATH=./models/gpt-oss-20b-Q4_K_S.gguf
      - HOST=0.0.0.0
      - PORT=8080
      - CONTEXT_SIZE=4096
      - THREADS=0 # Auto-detect CPU threads
      - GPU_LAYERS=0 # CPU-only mode
    deploy:
      resources:
        limits:
          memory: 16G # Adjust based on model size (GPT-OSS 20B needs more)
        reservations:
          memory: 4G
    healthcheck:
      test: ["CMD", "curl", "-f", "http://localhost:8080/health"]
      interval: 30s
      timeout: 10s
      retries: 5
      start_period: 60s # Model loading takes time
    volumes:
      # Mount the models directory
      - ./inference/models:/models:ro
    # Apple Silicon M3 GPU acceleration happens automatically via Metal backend
    restart: unless-stopped
    labels:
      - "dev.environment=development"
      - "dev.service=inference"
    networks:
      - geist-network
    profiles:
      - cpu

  # GPU-enabled inference service (requires nvidia-docker)
  inference-gpu:
    build:
      context: ./inference
      dockerfile: Dockerfile.gpu
    ports:
      - "8080:8080"
    platform: linux/amd64 # Use AMD64 for NVIDIA GPU support
    environment:
      - MODEL_PATH=./models/gpt-oss-20b-Q4_K_S.gguf
      - HOST=0.0.0.0
      - PORT=8080
      - CONTEXT_SIZE=4096
      - THREADS=0 # Auto-detect CPU threads
      - GPU_LAYERS=${GPU_LAYERS:-8} # Use 8 GPU layers for RTX 5070 (8GB VRAM)
    deploy:
      resources:
        limits:
          memory: 16G # Adjust based on model size (GPT-OSS 20B needs more)
        reservations:
          memory: 4G
          devices:
            - driver: nvidia
              count: 1
              capabilities: [gpu]
    healthcheck:
      test: ["CMD", "curl", "-f", "http://localhost:8080/health"]
      interval: 30s
      timeout: 10s
      retries: 5
      start_period: 60s # Model loading takes time
    volumes:
      # Mount the models directory
      - ./inference/models:/models:ro
    restart: unless-stopped
    labels:
      - "dev.environment=development"
      - "dev.service=inference-gpu"
    networks:
      - geist-network
    profiles:
      - gpu

  embeddings:
    build: ./embeddings
    ports:
      - "8001:8001"
    environment:
      - ENVIRONMENT=development
      - LOG_LEVEL=DEBUG
      - API_HOST=0.0.0.0
      - API_PORT=8001
      - DEFAULT_MODEL=all-MiniLM-L6-v2
      - MODEL_CACHE_DIR=/app/models
      # Development-specific Python settings
      - PYTHONUNBUFFERED=1
      - PYTHONDONTWRITEBYTECODE=1
      - WATCHDOG_POLLING=true
    volumes:
      # Mount source code for live reloading (read-write to allow model directory creation)
      - ./embeddings:/app
      # Keep model cache volume for performance (this will override the /app/models from above)
      - embeddings-models:/app/models
    command:
      [
        "uvicorn",
        "main:app",
        "--host",
        "0.0.0.0",
        "--port",
        "8001",
        "--reload",
        "--reload-dir",
        "/app",
      ]
    healthcheck:
      test: ["CMD", "curl", "-f", "http://localhost:8001/health"]
      interval: 30s
      timeout: 10s
      retries: 3
      start_period: 30s
    deploy:
      resources:
        limits:
          memory: 4G
        reservations:
          memory: 1G
    # Development settings
    restart: "no"
    labels:
      - "dev.environment=development"
      - "dev.service=embeddings"
    networks:
      - geist-network

  # CPU mode webapp service
  webapp:
    build: ./webapp
    ports:
      - "3000:3000"
    environment:
      - VITE_API_URL=${VITE_API_URL:-http://localhost:8000}
      - NODE_ENV=development
    volumes:
      # Mount source code for live reloading
      - ./webapp/src:/app/src
      - ./webapp/public:/app/public
      - ./webapp/index.html:/app/index.html
      - ./webapp/vite.config.ts:/app/vite.config.ts
      - ./webapp/tsconfig.json:/app/tsconfig.json
      - ./webapp/tsconfig.node.json:/app/tsconfig.node.json
    depends_on:
      - router
    healthcheck:
      test: ["CMD", "curl", "-f", "http://localhost:3000"]
      interval: 30s
      timeout: 10s
      retries: 3
      start_period: 10s
    restart: unless-stopped
    labels:
      - "dev.environment=development"
      - "dev.service=webapp"
    networks:
      - geist-network
    profiles:
      - cpu

  # GPU mode webapp service
  webapp-gpu:
    build: ./webapp
    ports:
      - "3000:3000"
    environment:
      - VITE_API_URL=${VITE_API_URL:-http://localhost:8000}
      - NODE_ENV=development
    volumes:
      # Mount source code for live reloading
      - ./webapp/src:/app/src
      - ./webapp/public:/app/public
      - ./webapp/index.html:/app/index.html
      - ./webapp/vite.config.ts:/app/vite.config.ts
      - ./webapp/tsconfig.json:/app/tsconfig.json
      - ./webapp/tsconfig.node.json:/app/tsconfig.node.json
    depends_on:
      - router-gpu
    healthcheck:
      test: ["CMD", "curl", "-f", "http://localhost:3000"]
      interval: 30s
      timeout: 10s
      retries: 3
      start_period: 10s
    restart: unless-stopped
    labels:
      - "dev.environment=development"
      - "dev.service=webapp-gpu"
    networks:
      - geist-network
    profiles:
      - gpu

volumes:
  embeddings-models:
    driver: local

networks:
  geist-network:
    driver: bridge<|MERGE_RESOLUTION|>--- conflicted
+++ resolved
@@ -42,11 +42,8 @@
       ]
     depends_on:
       - inference
-<<<<<<< HEAD
       - gateway
-=======
       - embeddings
->>>>>>> 6d1a0f90
     healthcheck:
       # Use HTTP for healthcheck in local development
       test: ["CMD", "curl", "-f", "http://localhost:8000/health"]
@@ -98,11 +95,8 @@
       ]
     depends_on:
       - inference-gpu
-<<<<<<< HEAD
       - gateway
-=======
       - embeddings
->>>>>>> 6d1a0f90
     healthcheck:
       # Use HTTP for healthcheck in local development
       test: ["CMD", "curl", "-f", "http://localhost:8000/health"]
